--- conflicted
+++ resolved
@@ -196,21 +196,12 @@
         self.iconlist.set_pixbuf_column(0)
         self.iconlist.set_item_width(int(THUMBSCALE) + padding * 2)
         # set custom text cell renderer for better control
-<<<<<<< HEAD
         text_renderer = Gtk.CellRendererText()
         text_renderer.set_property('wrap-mode', Pango.WrapMode.WORD_CHAR)
-        text_renderer.set_property('wrap-width', const.THUMBSCALE)
+        text_renderer.set_property('wrap-width', THUMBSCALE)
         text_renderer.set_property('alignment', Pango.Alignment.CENTER)
         self.iconlist.pack_end(text_renderer, True)
         self.iconlist.add_attribute(text_renderer, "text", 1)
-=======
-        text_renderer = gtk.CellRendererText()
-        text_renderer.set_property('wrap-mode', pango.WRAP_WORD_CHAR)
-        text_renderer.set_property('wrap-width', THUMBSCALE)
-        text_renderer.set_property('alignment', pango.ALIGN_CENTER)
-        self.iconlist.pack_end(text_renderer)
-        self.iconlist.set_attributes(text_renderer, text=1)
->>>>>>> e73eec36
         
         # set basic properties of the icon view
         self.iconlist.set_margin(padding)
