--- conflicted
+++ resolved
@@ -73,13 +73,8 @@
 #
 #-------------------------------------------------------------------------
 
-<<<<<<< HEAD
-_stock_image = os.path.join(const.IMAGE_DIR,'stock_link.png')
+_stock_image = os.path.join(IMAGE_DIR,'stock_link.png')
 LINK_PIC = GdkPixbuf.Pixbuf.new_from_file(_stock_image)
-=======
-_stock_image = os.path.join(IMAGE_DIR,'stock_link.png')
-LINK_PIC = gtk.gdk.pixbuf_new_from_file(_stock_image)
->>>>>>> e73eec36
 ICONS = {}
 for (name, file) in (
     ("media", "gramps-media.png"),
@@ -99,13 +94,8 @@
     ('text', 'gramps-font.png'),
     ('url', 'gramps-geo.png'),
     ):
-<<<<<<< HEAD
-    _image = os.path.join(const.IMAGE_DIR, '16x16', file)
+    _image = os.path.join(IMAGE_DIR, '16x16', file)
     ICONS[name] = GdkPixbuf.Pixbuf.new_from_file(_image) 
-=======
-    _image = os.path.join(IMAGE_DIR, '16x16', file)
-    ICONS[name] = gtk.gdk.pixbuf_new_from_file(_image) 
->>>>>>> e73eec36
 
 #-------------------------------------------------------------------------
 #
