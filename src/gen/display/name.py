#
# Gramps - a GTK+/GNOME based genealogy program
#
# Copyright (C) 2004-2007  Donald N. Allingham
# Copyright (C) 2010       Brian G. Matherly
#
# This program is free software; you can redistribute it and/or modify
# it under the terms of the GNU General Public License as published by
# the Free Software Foundation; either version 2 of the License, or
# (at your option) any later version.
#
# This program is distributed in the hope that it will be useful,
# but WITHOUT ANY WARRANTY; without even the implied warranty of
# MERCHANTABILITY or FITNESS FOR A PARTICULAR PURPOSE.  See the
# GNU General Public License for more details.
#
# You should have received a copy of the GNU General Public License
# along with this program; if not, write to the Free Software
# Foundation, Inc., 59 Temple Place, Suite 330, Boston, MA  02111-1307  USA
#

# $Id:_NameDisplay.py 9912 2008-01-22 09:17:46Z acraphae $

"""
Class handling language-specific displaying of names.

Specific symbols for parts of a name are defined:
    't' : title
    'f' : given (first names)
    'l' : full surname (lastname)
    'c' : callname
    'x' : callname if existing, otherwise first first name (common name)
    'i' : initials of the first names
    'y' : patronymic surname (father)
    'o' : surnames without patronymic 
    'm' : primary surname (main)
    'p' : list of all prefixes
    'q' : surnames without prefixes and connectors
    's' : suffix
    'n' : nick name
    'g' : family nick name
"""

#-------------------------------------------------------------------------
#
# Python modules
#
#-------------------------------------------------------------------------
from gen.ggettext import sgettext as _
import re

#-------------------------------------------------------------------------
#
# GRAMPS modules
#
#-------------------------------------------------------------------------
from gen.lib import Name, NameOriginType

try:
    import config
    WITH_GRAMPS_CONFIG=True
except ImportError:
    WITH_GRAMPS_CONFIG=False
    

#-------------------------------------------------------------------------
#
# Constants
#
#-------------------------------------------------------------------------
_FIRSTNAME    = 4
_SURNAME_LIST = 5
_SUFFIX       = 6
_TITLE        = 7
_TYPE         = 8
_GROUP        = 9
_SORT         = 10
_DISPLAY      = 11
_CALL         = 12
_NICK         = 13
_FAMNICK      = 14
_SURNAME_IN_LIST   = 0
_PREFIX_IN_LIST    = 1
_PRIMARY_IN_LIST   = 2
_TYPE_IN_LIST      = 3
_CONNECTOR_IN_LIST = 4
_ORIGINPATRO = NameOriginType.PATRONYMIC

_ACT = True
_INA = False

_F_NAME = 0  # name of the format
_F_FMT = 1   # the format string
_F_ACT = 2   # if the format is active
_F_FN = 3    # name format function
_F_RAWFN = 4 # name format raw function

#-------------------------------------------------------------------------
#
# Local functions
#
#-------------------------------------------------------------------------
# Because of occurring in an exec(), this couldn't be in a lambda:
# we sort names first on longest first, then last letter first, this to 
# avoid translations of shorter terms which appear in longer ones, eg
# namelast may not be mistaken with name, so namelast must first be 
# converted to %k before name is converted. 
def _make_cmp(a, b): return -cmp((len(a[1]),a[1]), (len(b[1]), b[1]))

#-------------------------------------------------------------------------
#
# NameDisplayError class
#
#-------------------------------------------------------------------------
class NameDisplayError(Exception):
    """
    Error used to report that the name display format string is invalid.
    """
    def __init__(self, value):
        Exception.__init__(self)
        self.value = value

    def __str__(self):
        return self.value

#-------------------------------------------------------------------------
#
# Functions to extract data from raw lists (unserialized objects)
#
#-------------------------------------------------------------------------
    
def _raw_full_surname(raw_surn_data_list):
    """method for the 'l' symbol: full surnames"""
    result = ""
    for raw_surn_data in raw_surn_data_list:
        result += "%s %s %s " % (raw_surn_data[_PREFIX_IN_LIST],
                                 raw_surn_data[_SURNAME_IN_LIST],
                                 raw_surn_data[_CONNECTOR_IN_LIST])
    return ' '.join(result.split()).strip()

def _raw_primary_surname(raw_surn_data_list):
    """method for the 'm' symbol: primary surname"""
    for raw_surn_data in raw_surn_data_list:
        if raw_surn_data[_PRIMARY_IN_LIST]:
            result = "%s %s" % (raw_surn_data[_PREFIX_IN_LIST],
                                raw_surn_data[_SURNAME_IN_LIST])
            return ' '.join(result.split())
    return ''

def _raw_patro_surname(raw_surn_data_list):
    """method for the 'y' symbol: patronymic surname"""
    for raw_surn_data in raw_surn_data_list:
        if raw_surn_data[_TYPE_IN_LIST][0] == _ORIGINPATRO:
            result = "%s %s" % (raw_surn_data[_PREFIX_IN_LIST],
                                raw_surn_data[_SURNAME_IN_LIST])
            return ' '.join(result.split())
    return '' 

def _raw_nonpatro_surname(raw_surn_data_list):
    """method for the 'o' symbol: full surnames without patronymic"""
    result = ""
    for raw_surn_data in raw_surn_data_list:
        if raw_surn_data[_TYPE_IN_LIST][0] != _ORIGINPATRO:
            result += "%s %s %s " % (raw_surn_data[_PREFIX_IN_LIST],
                                    raw_surn_data[_SURNAME_IN_LIST],
                                    raw_surn_data[_CONNECTOR_IN_LIST])
    return ' '.join(result.split()).strip()

def _raw_prefix_surname(raw_surn_data_list):
    """method for the 'p' symbol: all prefixes"""
    result = ""
    for raw_surn_data in raw_surn_data_list:
        result += "%s " % (raw_surn_data[_PREFIX_IN_LIST])
    return ' '.join(result.split()).strip()

def _raw_single_surname(raw_surn_data_list):
    """method for the 'q' symbol: surnames without prefix and connectors"""
    result = ""
    for raw_surn_data in raw_surn_data_list:
        result += "%s " % (raw_surn_data[_SURNAME_IN_LIST])
    return ' '.join(result.split()).strip()

#-------------------------------------------------------------------------
#
# NameDisplay class
#
#-------------------------------------------------------------------------
class NameDisplay(object):
    """
    Base class for displaying of Name instances.
    """

    format_funcs = {}
    raw_format_funcs = {}

    STANDARD_FORMATS = [
        (Name.DEF,_("Default format (defined by Gramps preferences)"),'',_ACT),
        (Name.LNFN,_("Surname, Given"),'%l, %f %s',_ACT),
        (Name.FN,_("Given"),'%f',_ACT),
        (Name.FNLN,_("Given Surname"),'%f %l %s',_ACT),
        # DEPRECATED FORMATS
        (Name.PTFN,_("Patronymic, Given"),'%y, %s %f',_INA),
    ]
    
    def __init__(self):
        global WITH_GRAMP_CONFIG
        self.name_formats = {}
        self.set_name_format(self.STANDARD_FORMATS)
        
        if WITH_GRAMPS_CONFIG:
            self.default_format = config.get('preferences.name-format')
            if self.default_format == 0 \
                    or self.default_format not in Name.NAMEFORMATS :
                self.default_format = Name.LNFN
                config.set('preferences.name-format', self.default_format)
        else:
            self.default_format = Name.LNFN
            
        self.set_default_format(self.default_format)

    def _format_fn(self, fmt_str):
        return lambda x: self.format_str(x, fmt_str)
    
    def _format_raw_fn(self, fmt_str):
        return lambda x: self.format_str_raw(x, fmt_str)

    def _raw_lnfn(self, raw_data):
        result =  "%s, %s %s" % (_raw_full_surname(raw_data[_SURNAME_LIST]),
                                 raw_data[_FIRSTNAME],
                                 raw_data[_SUFFIX])
        return ' '.join(result.split())

    def _raw_fnln(self, raw_data):
        result = "%s %s %s" % (raw_data[_FIRSTNAME],
                               _raw_full_surname(raw_data[_SURNAME_LIST]),
                               raw_data[_SUFFIX])
        return ' '.join(result.split())

    def _raw_fn(self, raw_data):
        result = raw_data[_FIRSTNAME]        
        return ' '.join(result.split())

    def set_name_format(self, formats):
        raw_func_dict = {
            Name.LNFN : self._raw_lnfn,
            Name.FNLN : self._raw_fnln,
            Name.FN   : self._raw_fn,
            }

        for (num, name, fmt_str, act) in formats:
            func = self._format_fn(fmt_str)
            func_raw = raw_func_dict.get(num)
            if func_raw is None:
                func_raw = self._format_raw_fn(fmt_str)
            self.name_formats[num] = (name, fmt_str, act, func, func_raw)

    def add_name_format(self, name, fmt_str):
        num = -1
        while num in self.name_formats:
            num -= 1
        self.set_name_format([(num, name, fmt_str,_ACT)])
        return num
    
    def edit_name_format(self, num, name, fmt_str):
        self.set_name_format([(num, name, fmt_str,_ACT)])
        if self.default_format == num:
            self.set_default_format(num)
        
    def del_name_format(self, num):
        try:
            del self.name_formats[num]
        except:
            pass
        
    def set_default_format(self, num):
        if num not in self.name_formats:
            num = Name.LNFN
            
        self.default_format = num
        
        self.name_formats[Name.DEF] = (self.name_formats[Name.DEF][_F_NAME],
                                       self.name_formats[Name.DEF][_F_FMT],
                                       self.name_formats[Name.DEF][_F_ACT],
                                       self.name_formats[num][_F_FN],
                                       self.name_formats[num][_F_RAWFN])
    
    def get_default_format(self):
        return self.default_format

    def set_format_inactive(self, num):
        try:
            self.name_formats[num] = (self.name_formats[num][_F_NAME],
                                      self.name_formats[num][_F_FMT],
                                      _INA,
                                      self.name_formats[num][_F_FN],
                                      self.name_formats[num][_F_RAWFN])
        except:
            pass
        
    def get_name_format(self, also_default=False,
                        only_custom=False,
                        only_active=True):
        """
        Get a list of tuples (num, name,fmt_str,act)
        """
        the_list = []

        keys = sorted(self.name_formats, self._sort_name_format) 
        
        for num in keys:
            if ((also_default or num) and
                (not only_custom or (num < 0)) and
                (not only_active or self.name_formats[num][_F_ACT])):
                the_list.append((num,) + self.name_formats[num][_F_NAME:_F_FN])

        return the_list

    def _sort_name_format(self, x, y):
        if x < 0:
            if y < 0: 
                return x+y
            else: 
                return -x+y
        else:
            if y < 0: 
                return -x+y
            else: 
                return x-y
        
    def _is_format_valid(self, num):
        try:
            if not self.name_formats[num][_F_ACT]:
                num = 0
        except:
            num = 0    
        return num

    #-------------------------------------------------------------------------


    def _gen_raw_func(self, format_str):
        """The job of building the name from a format string is rather
        expensive and it is called lots and lots of times. So it is worth
        going to some length to optimise it as much as possible. 

        This method constructs a new function that is specifically written 
        to format a name given a particular format string. This is worthwhile
        because the format string itself rarely changes, so by caching the new
        function and calling it directly when asked to format a name to the
        same format string again we can be as quick as possible.

        The new function is of the form:

        def fn(raw_data):
            return "%s %s %s" % (raw_data[_TITLE],
                   raw_data[_FIRSTNAME],
                   raw_data[_SUFFIX])

        Specific symbols for parts of a name are defined (keywords given):
        't' : title      = title
        'f' : given      = given (first names)
        'l' : surname    = full surname (lastname)
        'c' : call       = callname
        'x' : common     = callname if existing, otherwise first first name (common name)
        'i' : initials   = initials of the first names
        'y' : patronymic = patronymic surname (father)
        'o' : notpatronymic = surnames without patronymic 
        'm' : primary    = primary surname (main)
        'p' : prefix     = list of all prefixes
        'q' : rawsurnames = surnames without prefixes and connectors
        's' : suffix     = suffix
        'n' : nickname   = nick name
        'g' : familynick = family nick name

        """

        # we need the names of each of the variables or methods that are
        # called to fill in each format flag.
        # Dictionary is "code": ("expression", "keyword", "i18n-keyword")
        d = {"t": ("raw_data[_TITLE]",     "title",      
                                _("Person|title")),
             "f": ("raw_data[_FIRSTNAME]", "given",      
                                _("given")),
             "l": ("_raw_full_surname(raw_data[_SURNAME_LIST])",   "surname",
                                _("surname")),
             "s": ("raw_data[_SUFFIX]",    "suffix",     
                                _("suffix")),
             "c": ("raw_data[_CALL]",      "call",       
                                _("Name|call")),
             "x": ("(raw_data[_CALL] or raw_data[_FIRSTNAME].split(' ')[0])",
                                "common",
                                _("Name|common")),
             "i": ("''.join([word[0] +'.' for word in ('. ' +" +
                   " raw_data[_FIRSTNAME]).split()][1:])",
                                "initials",
                                _("initials")),
             "y": ("_raw_patro_surname(raw_data[_SURNAME_LIST])", "patronymic",     
                                _("patronymic")),
             "o": ("_raw_nonpatro_surname(raw_data[_SURNAME_LIST])", "notpatronymic",     
                                _("notpatronymic")),
             "m": ("_raw_primary_surname(raw_data[_SURNAME_LIST])", 
                                "primary",     
                                _("Name|primary")),
             "p": ("_raw_prefix_surname(raw_data[_SURNAME_LIST])", 
                                "prefix",     
                                _("prefix")),
             "q": ("_raw_single_surname(raw_data[_SURNAME_LIST])", 
                                "rawsurnames",     
                                _("rawsurnames")),
             "n": ("raw_data[_NICK]",      "nickname",       
                                _("nickname")),
             "g": ("raw_data[_FAMNICK]",      "familynick",       
                                _("familynick")),
             }
        args = "raw_data"
        return self._make_fn(format_str, d, args)

    def _gen_cooked_func(self, format_str):
        """The job of building the name from a format string is rather
        expensive and it is called lots and lots of times. So it is worth
        going to some length to optimise it as much as possible. 

        This method constructs a new function that is specifically written 
        to format a name given a particular format string. This is worthwhile
        because the format string itself rarely changes, so by caching the new
        function and calling it directly when asked to format a name to the
        same format string again we can be as quick as possible.

        The new function is of the form:

        def fn(first, raw_surname_list, suffix, title, call,):
            return "%s %s" % (first,suffix)
        
        Specific symbols for parts of a name are defined (keywords given):
        't' : title      = title
        'f' : given      = given (first names)
        'l' : surname    = full surname (lastname)
        'c' : call       = callname
        'x' : common     = callname if existing, otherwise first first name (common name)
        'i' : initials   = initials of the first names
        'y' : patronymic = patronymic surname (father)
        'o' : notpatronymic = surnames without patronymic 
        'm' : primary    = primary surname (main)
        'p' : prefix     = list of all prefixes
        'q' : rawsurnames = surnames without prefixes and connectors
        's' : suffix     = suffix
        'n' : nickname   = nick name
        'g' : familynick = family nick name

        """

        # we need the names of each of the variables or methods that are
        # called to fill in each format flag.
        # Dictionary is "code": ("expression", "keyword", "i18n-keyword")
        d = {"t": ("title",      "title",      
                        _("Person|title")),
             "f": ("first",      "given",      
                        _("given")),
             "l": ("_raw_full_surname(raw_surname_list)",   "surname",
                        _("surname")),
             "s": ("suffix",     "suffix",     
                        _("suffix")),
             "c": ("call",       "call",       
                        _("Name|call")),
             "x": ("(call or first.split(' ')[0])", "common", 
                        _("Name|common")),
             "i": ("''.join([word[0] +'.' for word in ('. ' + first).split()][1:])",
                        "initials", 
                        _("initials")),
             "y": ("_raw_patro_surname(raw_surname_list)", "patronymic",     
                        _("patronymic")),
             "o": ("_raw_nonpatro_surname(raw_surname_list)", "notpatronymic",     
                        _("notpatronymic")),
             "m": ("_raw_primary_surname(raw_surname_list)", "primary",     
                        _("Name|primary")),
             "p": ("_raw_prefix_surname(raw_surname_list)", "prefix",     
                        _("prefix")),
             "q": ("_raw_single_surname(raw_surname_list)", "rawsurnames",     
                        _("rawsurnames")),
             "n": ("nick",       "nickname",       
                        _("nickname")),
             "g": ("famnick",    "familynick",       
                        _("familynick")),
             }
        args = "first,raw_surname_list,suffix,title,call,nick,famnick"
        return self._make_fn(format_str, d, args)

    def _make_fn(self, format_str, d, args):
        """
        Create the name display function and handles dependent
        punctuation.
        """
        # d is a dict: dict[code] = (expr, word, translated word)

        # First, go through and do internationalization-based
        # key-word replacement. Just replace ikeywords with
        # %codes (ie, replace "irstnamefay" with "%f", and
        # "IRSTNAMEFAY" for %F)

        if (len(format_str) > 2 and 
            format_str[0] == format_str[-1] == '"'):
            pass
        else:
            d_keys = [(code, _tuple[2]) for code, _tuple in d.iteritems()]
            d_keys.sort(_make_cmp) # reverse on length and by ikeyword
            for (code, ikeyword) in d_keys:
                exp, keyword, ikeyword = d[code]
                #ikeyword = unicode(ikeyword, "utf8")
                format_str = format_str.replace(ikeyword, "%"+ code)
                format_str = format_str.replace(ikeyword.title(), "%"+ code)
                format_str = format_str.replace(ikeyword.upper(), "%"+ code.upper())
        # Next, go through and do key-word replacement.
        # Just replace keywords with
        # %codes (ie, replace "firstname" with "%f", and
        # "FIRSTNAME" for %F)
        if (len(format_str) > 2 and 
            format_str[0] == format_str[-1] == '"'):
            pass
        else:
            d_keys = [(code, _tuple[1]) for code, _tuple in d.iteritems()]
            d_keys.sort(_make_cmp) # reverse sort on length and by keyword
            # if in double quotes, just use % codes
            for (code, keyword) in d_keys:
                exp, keyword, ikeyword = d[code]
                keyword = unicode(keyword, "utf8")
                format_str = format_str.replace(keyword, "%"+ code)
                format_str = format_str.replace(keyword.title(), "%"+ code)
                format_str = format_str.replace(keyword.upper(), "%"+ code.upper())
        # Get lower and upper versions of codes:
        codes = d.keys() + [c.upper() for c in d]
        # Next, list out the matching patterns:
        # If it starts with "!" however, treat the punctuation verbatim:
        if len(format_str) > 0 and format_str[0] == "!":
            patterns = ["%(" + ("|".join(codes)) + ")",          # %s
                        ]
            format_str = format_str[1:]
        else:
            patterns = [
                ",\W*\"%(" + ("|".join(codes)) + ")\"",  # ,\W*"%s"
                ",\W*\(%(" + ("|".join(codes)) + ")\)",  # ,\W*(%s)
                ",\W*%(" + ("|".join(codes)) + ")",      # ,\W*%s
                "\"%(" + ("|".join(codes)) + ")\"",      # "%s"
                "_%(" + ("|".join(codes)) + ")_",        # _%s_
                "\(%(" + ("|".join(codes)) + ")\)",      # (%s)
                "%(" + ("|".join(codes)) + ")",          # %s
                ]
        new_fmt = format_str

        # replace the specific format string flags with a 
        # flag that works in standard python format strings.
        new_fmt = re.sub("|".join(patterns), "%s", new_fmt)

        # find each format flag in the original format string
        # for each one we find the variable name that is needed to 
        # replace it and add this to a list. This list will be used to
        # generate the replacement tuple.

        # This compiled pattern should match all of the format codes.
        pat = re.compile("|".join(patterns))
        param = ()
        mat = pat.search(format_str)
        while mat:
            match_pattern = mat.group(0) # the matching pattern
            # prefix, code, suffix:
            p, code, s = re.split("%(.)", match_pattern)
            field = d[code.lower()][0]
            if code.isupper():
                field += ".upper()"
            if p == '' and s == '':
                param = param + (field,)
            else:
                param = param + ("ifNotEmpty(%s,'%s','%s')" % (field, p, s), )
            mat = pat.search(format_str, mat.end())
        s = """
def fn(%s):
    def ifNotEmpty(str,p,s):
        if str == '':
            return ''
        else:
            return p + str + s
    return "%s" %% (%s)""" % (args, new_fmt, ",".join(param))
        exec(s)

        return fn

    def format_str(self, name, format_str):
        return self._format_str_base(name.first_name, name.surname_list,
                                     name.suffix, name.title,
                                     name.call, name.nick, name.famnick,
                                     format_str)

    def format_str_raw(self, raw_data, format_str):
        """
        Format a name from the raw name list. To make this as fast as possible
        this uses _gen_raw_func to generate a new method for each new format_string.
        
        Is does not call _format_str_base because it would introduce an extra 
        method call and we need all the speed we can squeeze out of this.
        """
        func = self.__class__.raw_format_funcs.get(format_str)
        if func is None:
            func = self._gen_raw_func(format_str)
            self.__class__.raw_format_funcs[format_str] = func

        s = func(raw_data)
        return ' '.join(s.split())


    def _format_str_base(self, first, surname_list, suffix, title, call,
                         nick, famnick, format_str):
        """
        Generates name from a format string.

        The following substitutions are made:
        '%t' : title
        '%f' : given (first names)
        '%l' : full surname (lastname)
        '%c' : callname
        '%x' : callname if existing, otherwise first first name (common name)
        '%i' : initials of the first names
        '%y' : patronymic surname (father)
        '%o' : surnames without patronymic 
        '%m' : primary surname (main)
        '%p' : list of all prefixes
        '%q' : surnames without prefixes and connectors
        '%s' : suffix
        '%n' : nick name
        '%g' : family nick name
       The capital letters are substituted for capitalized name components.
        The %% is substituted with the single % character.
        All the other characters in the fmt_str are unaffected.
        """
        func = self.__class__.format_funcs.get(format_str)
        if func is None:
            func = self._gen_cooked_func(format_str)
            self.__class__.format_funcs[format_str] = func
        try:
            s = func(first, [surn.serialize() for surn in surname_list],
                     suffix, title, call, nick, famnick)
        except (ValueError, TypeError,):
            raise NameDisplayError, "Incomplete format string"

        return ' '.join(s.split())
    
    #-------------------------------------------------------------------------

    def sort_string(self, name):
        return u"%-25s%-30s%s" % (name.get_primary_surname, name.first_name, 
                                  name.suffix)

    def sorted(self, person):
        """
        Return a text string representing the L{gen.lib.Person} instance's
        L{Name} in a manner that should be used for displaying a sorted
        name.

        @param person: L{gen.lib.Person} instance that contains the
        L{Name} that is to be displayed. The primary name is used for
        the display.
        @type person: L{gen.lib.Person}
        @returns: Returns the L{gen.lib.Person} instance's name
        @rtype: str
        """
        name = person.get_primary_name()
        return self.sorted_name(name)

    def sorted_name(self, name):
        """
        Return a text string representing the L{Name} instance
        in a manner that should be used for displaying a sorted
        name.

        @param name: L{Name} instance that is to be displayed.
        @type name: L{Name}
        @returns: Returns the L{Name} string representation
        @rtype: str
        """
        num = self._is_format_valid(name.sort_as)
        return self.name_formats[num][_F_FN](name)

    def truncate(self, full_name, max_length=15, elipsis="..."):
        name_out = ""
        if len(full_name) <= max_length:
            name_out = full_name
        else:
            last_space = full_name.rfind(" ", max_length)
            if (last_space) > -1:
                name_out = full_name[:last_space]
            else:
                name_out = full_name[:max_length]
            name_out += " " + elipsis
        return name_out

    def raw_sorted_name(self, raw_data):
        """
        Return a text string representing the L{Name} instance
        in a manner that should be used for displaying a sorted
        name.

        @param name: L{Name} instance that is to be displayed.
        @type name: L{Name}
        @returns: Returns the L{Name} string representation
        @rtype: str
        """
        num = self._is_format_valid(raw_data[_SORT])
        return self.name_formats[num][_F_RAWFN](raw_data)

    def display(self, person):
        """
        Return a text string representing the L{gen.lib.Person} instance's
        L{Name} in a manner that should be used for normal displaying.

        @param person: L{gen.lib.Person} instance that contains the
        L{Name} that is to be displayed. The primary name is used for
        the display.
        @type person: L{gen.lib.Person}
        @returns: Returns the L{gen.lib.Person} instance's name
        @rtype: str
        """
        name = person.get_primary_name()
        return self.display_name(name)

    def display_formal(self, person):
        """
        Return a text string representing the L{gen.lib.Person} instance's
        L{Name} in a manner that should be used for formal displaying.

        @param person: L{gen.lib.Person} instance that contains the
        L{Name} that is to be displayed. The primary name is used for
        the display.
        @type person: L{gen.lib.Person}
        @returns: Returns the L{gen.lib.Person} instance's name
        @rtype: str
        """
        # FIXME: At this time, this is just duplicating display() method
        name = person.get_primary_name()
        return self.display_name(name)

    def display_name(self, name):
        """
        Return a text string representing the L{Name} instance
        in a manner that should be used for normal displaying.

        @param name: L{Name} instance that is to be displayed.
        @type name: L{Name}
        @returns: Returns the L{Name} string representation
        @rtype: str
        """
        if name is None:
            return ""

        num = self._is_format_valid(name.display_as)
        return self.name_formats[num][_F_FN](name)

    def display_given(self, person):
        return self.format_str(person.get_primary_name(),'%f')

    def name_grouping(self, db, person):
        return self.name_grouping_name(db, person.primary_name)

    def name_grouping_name(self, db, pn):
        if pn.group_as:
            return pn.group_as
        sv = pn.sort_as
<<<<<<< HEAD
        if sv == Name.LNFN or sv == Name.DEF:
            return db.get_name_group_mapping(pn.surname)
        elif sv == Name.PTFN:
            return db.get_name_group_mapping(pn.patronymic)
        elif sv == Name.FN:
            return db.get_name_group_mapping(pn.first_name)
        else:
            return db.get_name_group_mapping(pn.surname)
=======
        if sv == Name.DEF:
            return db.get_name_group_mapping(pn.get_primary_surname())
        elif sv == Name.LNFN:
            return db.get_name_group_mapping(pn.get_surname())
        elif sv == Name.FN:
            return db.get_name_group_mapping(pn.first_name)
        else:
            return db.get_name_group_mapping(pn.get_primary_surname())
>>>>>>> 405572cb

    def name_grouping_data(self, db, pn):
        if pn[_GROUP]:
            return pn[_GROUP]
        sv = pn[_SORT]
<<<<<<< HEAD
        if sv == Name.LNFN or sv == Name.DEF:
            return db.get_name_group_mapping(pn[_SURNAME])
        elif sv == Name.PTFN:
            return db.get_name_group_mapping(pn[_PATRONYM])
        elif sv == Name.FN:
            return db.get_name_group_mapping(pn[_FIRSTNAME])
        else:
            return db.get_name_group_mapping(pn[_SURNAME])
=======
        if sv == Name.DEF:
            return db.get_name_group_mapping(_raw_primary_surname(
                                                    pn[_SURNAME_LIST]))
        elif sv == Name.LNFN:
            return db.get_name_group_mapping(_raw_full_surname(
                                                    pn[_SURNAME_LIST]))
        elif sv == Name.FN:
            return db.get_name_group_mapping(pn[_FIRSTNAME])
        else:
            return db.get_name_group_mapping(_raw_primary_surname(
                                                    pn[_SURNAME_LIST]))
>>>>>>> 405572cb

displayer = NameDisplay()<|MERGE_RESOLUTION|>--- conflicted
+++ resolved
@@ -762,16 +762,6 @@
         if pn.group_as:
             return pn.group_as
         sv = pn.sort_as
-<<<<<<< HEAD
-        if sv == Name.LNFN or sv == Name.DEF:
-            return db.get_name_group_mapping(pn.surname)
-        elif sv == Name.PTFN:
-            return db.get_name_group_mapping(pn.patronymic)
-        elif sv == Name.FN:
-            return db.get_name_group_mapping(pn.first_name)
-        else:
-            return db.get_name_group_mapping(pn.surname)
-=======
         if sv == Name.DEF:
             return db.get_name_group_mapping(pn.get_primary_surname())
         elif sv == Name.LNFN:
@@ -780,22 +770,11 @@
             return db.get_name_group_mapping(pn.first_name)
         else:
             return db.get_name_group_mapping(pn.get_primary_surname())
->>>>>>> 405572cb
 
     def name_grouping_data(self, db, pn):
         if pn[_GROUP]:
             return pn[_GROUP]
         sv = pn[_SORT]
-<<<<<<< HEAD
-        if sv == Name.LNFN or sv == Name.DEF:
-            return db.get_name_group_mapping(pn[_SURNAME])
-        elif sv == Name.PTFN:
-            return db.get_name_group_mapping(pn[_PATRONYM])
-        elif sv == Name.FN:
-            return db.get_name_group_mapping(pn[_FIRSTNAME])
-        else:
-            return db.get_name_group_mapping(pn[_SURNAME])
-=======
         if sv == Name.DEF:
             return db.get_name_group_mapping(_raw_primary_surname(
                                                     pn[_SURNAME_LIST]))
@@ -807,6 +786,5 @@
         else:
             return db.get_name_group_mapping(_raw_primary_surname(
                                                     pn[_SURNAME_LIST]))
->>>>>>> 405572cb
 
 displayer = NameDisplay()