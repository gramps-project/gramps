#
# Gramps - a GTK+/GNOME based genealogy program
#
# Copyright (C) 2004-2007  Donald N. Allingham
# Copyright (C) 2010       Brian G. Matherly
# Copyright (C) 2014       Paul Franklin
#
# This program is free software; you can redistribute it and/or modify
# it under the terms of the GNU General Public License as published by
# the Free Software Foundation; either version 2 of the License, or
# (at your option) any later version.
#
# This program is distributed in the hope that it will be useful,
# but WITHOUT ANY WARRANTY; without even the implied warranty of
# MERCHANTABILITY or FITNESS FOR A PARTICULAR PURPOSE.  See the
# GNU General Public License for more details.
#
# You should have received a copy of the GNU General Public License
# along with this program; if not, write to the Free Software
# Foundation, Inc., 51 Franklin Street, Fifth Floor, Boston, MA 02110-1301 USA.
#

"""
Class handling language-specific displaying of names.

Specific symbols for parts of a name are defined:

    ======  ===============================================================
    Symbol  Description
    ======  ===============================================================
    't'     title
    'f'     given (first names)
    'l'     full surname (lastname)
    'c'     callname
    'x'     nick name, call, or otherwise first first name (common name)
    'i'     initials of the first names
    'm'     primary surname (main)
    '0m'    primary surname prefix
    '1m'    primary surname surname
    '2m'    primary surname connector
    'y'     pa/matronymic surname (father/mother) - assumed unique
    '0y'    pa/matronymic prefix
    '1y'    pa/matronymic surname
    '2y'    pa/matronymic connector
    'o'     surnames without pa/matronymic and primary
    'r'     non primary surnames (rest)
    'p'     list of all prefixes
    'q'     surnames without prefixes and connectors
    's'     suffix
    'n'     nick name
    'g'     family nick name
    ======  ===============================================================
"""

#-------------------------------------------------------------------------
#
# Python modules
#
#-------------------------------------------------------------------------
import re
import json
import logging
LOG = logging.getLogger(".gramps.gen")

#-------------------------------------------------------------------------
#
# Gramps modules
#
#-------------------------------------------------------------------------
from ..const import ARABIC_COMMA, ARABIC_SEMICOLON, GRAMPS_LOCALE as glocale
_ = glocale.translation.sgettext
from ..lib.name import Name
from ..lib.nameorigintype import NameOriginType
from ..lib.serialize import to_json

try:
    from ..config import config
    WITH_GRAMPS_CONFIG=True
except ImportError:
    WITH_GRAMPS_CONFIG=False


#-------------------------------------------------------------------------
#
# Constants
#
#-------------------------------------------------------------------------
<<<<<<< HEAD
_FIRSTNAME = 4
_SURNAME_LIST = 5
_SUFFIX = 6
_TITLE = 7
_TYPE = 8
_GROUP = 9
_SORT = 10
_DISPLAY = 11
_CALL = 12
_NICK = 13
_FAMNICK = 14
_SURNAME_IN_LIST = 0
_PREFIX_IN_LIST = 1
_PRIMARY_IN_LIST = 2
_TYPE_IN_LIST = 3
_CONNECTOR_IN_LIST = 4
_ORIGINPATRO = NameOriginType.PATRONYMIC
_ORIGINMATRO = NameOriginType.MATRONYMIC
=======
_FIRSTNAME    = 'first_name'
_SURNAME_LIST = 'surname_list'
_SUFFIX       = 'suffix'
_TITLE        = 'title'
_TYPE         = 'type'
_GROUP        = 'group_as'
_SORT         = 'sort_as'
_DISPLAY      = 'display_as'
_CALL         = 'call'
_NICK         = 'nick'
_FAMNICK      = 'famnick'
_SURNAME_IN_LIST   = 'surname'
_PREFIX_IN_LIST    = 'prefix'
_PRIMARY_IN_LIST   = 'primary'
_TYPE_IN_LIST      = 'origintype'
_CONNECTOR_IN_LIST = 'connector'
_ORIGINPATRO = str(NameOriginType(NameOriginType.PATRONYMIC))
_ORIGINMATRO = str(NameOriginType(NameOriginType.MATRONYMIC))
>>>>>>> f9e05170

_ACT = True
_INA = False

_F_NAME = 0  # name of the format
_F_FMT = 1   # the format string
_F_ACT = 2   # if the format is active
_F_FN = 3    # name format function
_F_RAWFN = 4 # name format raw function

PAT_AS_SURN = False

#-------------------------------------------------------------------------
#
# Local functions
#
#-------------------------------------------------------------------------
# Because of occurring in an exec(), this couldn't be in a lambda:
# we sort names first on longest first, then last letter first, this to
# avoid translations of shorter terms which appear in longer ones, eg
# namelast may not be mistaken with name, so namelast must first be
# converted to %k before name is converted.
##def _make_cmp(a, b): return -cmp((len(a[1]),a[1]), (len(b[1]), b[1]))
def _make_cmp_key(a): return (len(a[1]),a[1])  # set reverse to True!!

#-------------------------------------------------------------------------
#
# NameDisplayError class
#
#-------------------------------------------------------------------------
class NameDisplayError(Exception):
    """
    Error used to report that the name display format string is invalid.
    """
    def __init__(self, value):
        Exception.__init__(self)
        self.value = value

    def __str__(self):
        return self.value

#-------------------------------------------------------------------------
#
# Functions to extract data from raw lists (unserialized objects)
#
#-------------------------------------------------------------------------

def _raw_full_surname(raw_surn_data_list):
    """method for the 'l' symbol: full surnames"""
    result = ""
    for raw_surn_data in raw_surn_data_list:
        result += "%s %s %s " % (raw_surn_data[_PREFIX_IN_LIST],
                                 raw_surn_data[_SURNAME_IN_LIST],
                                 raw_surn_data[_CONNECTOR_IN_LIST])
    return ' '.join(result.split()).strip()

def _raw_primary_surname(raw_surn_data_list):
    """method for the 'm' symbol: primary surname"""
    global PAT_AS_SURN
    nrsur = len(raw_surn_data_list)
    for raw_surn_data in raw_surn_data_list:
        if raw_surn_data[_PRIMARY_IN_LIST]:
            #if there are multiple surnames, return the primary. If there
            #is only one surname, then primary has little meaning, and we
            #assume a pa/matronymic should not be given as primary as it
            #normally is defined independently
            if not PAT_AS_SURN and nrsur == 1 and \
                    (raw_surn_data[_TYPE_IN_LIST][0] == _ORIGINPATRO
                    or raw_surn_data[_TYPE_IN_LIST][0] == _ORIGINMATRO):
                return ''
            else:
                result = "%s %s %s" % (raw_surn_data[_PREFIX_IN_LIST],
                                       raw_surn_data[_SURNAME_IN_LIST],
                                       raw_surn_data[_CONNECTOR_IN_LIST])
                return ' '.join(result.split())
    return ''

def _raw_primary_surname_only(raw_surn_data_list):
    """method to obtain the raw primary surname data, so this returns a string
    """
    global PAT_AS_SURN
    nrsur = len(raw_surn_data_list)
    for raw_surn_data in raw_surn_data_list:
        if raw_surn_data[_PRIMARY_IN_LIST]:
            if not PAT_AS_SURN and nrsur == 1 and \
                    (raw_surn_data[_TYPE_IN_LIST]['string'] == _ORIGINPATRO
                    or raw_surn_data[_TYPE_IN_LIST]['string'] == _ORIGINMATRO):
                return ''
            else:
                return raw_surn_data[_SURNAME_IN_LIST]
    return ''

def _raw_primary_prefix_only(raw_surn_data_list):
    """method to obtain the raw primary surname data"""
    global PAT_AS_SURN
    nrsur = len(raw_surn_data_list)
    for raw_surn_data in raw_surn_data_list:
        if raw_surn_data[_PRIMARY_IN_LIST]:
            if not PAT_AS_SURN and nrsur == 1 and \
                    (raw_surn_data[_TYPE_IN_LIST]['string'] == _ORIGINPATRO
                    or raw_surn_data[_TYPE_IN_LIST]['string'] == _ORIGINMATRO):
                return ''
            else:
                return raw_surn_data[_PREFIX_IN_LIST]
    return ''

def _raw_primary_conn_only(raw_surn_data_list):
    """method to obtain the raw primary surname data"""
    global PAT_AS_SURN
    nrsur = len(raw_surn_data_list)
    for raw_surn_data in raw_surn_data_list:
        if raw_surn_data[_PRIMARY_IN_LIST]:
            if not PAT_AS_SURN and nrsur == 1 and \
                    (raw_surn_data[_TYPE_IN_LIST]['string'] == _ORIGINPATRO
                    or raw_surn_data[_TYPE_IN_LIST]['string'] == _ORIGINMATRO):
                return ''
            else:
                return raw_surn_data[_CONNECTOR_IN_LIST]
    return ''

def _raw_patro_surname(raw_surn_data_list):
    """method for the 'y' symbol: patronymic surname"""
    for raw_surn_data in raw_surn_data_list:
        if (raw_surn_data[_TYPE_IN_LIST]['string'] == _ORIGINPATRO or
            raw_surn_data[_TYPE_IN_LIST]['string'] == _ORIGINMATRO):
            result = "%s %s %s" % (raw_surn_data[_PREFIX_IN_LIST],
                                   raw_surn_data[_SURNAME_IN_LIST],
                                   raw_surn_data[_CONNECTOR_IN_LIST])
            return ' '.join(result.split())
    return ''

def _raw_patro_surname_only(raw_surn_data_list):
    """method for the '1y' symbol: patronymic surname only"""
    for raw_surn_data in raw_surn_data_list:
        if (raw_surn_data[_TYPE_IN_LIST]['string'] == _ORIGINPATRO or
            raw_surn_data[_TYPE_IN_LIST]['string'] == _ORIGINMATRO):
            result = "%s" % (raw_surn_data[_SURNAME_IN_LIST])
            return ' '.join(result.split())
    return ''

def _raw_patro_prefix_only(raw_surn_data_list):
    """method for the '0y' symbol: patronymic prefix only"""
    for raw_surn_data in raw_surn_data_list:
        if (raw_surn_data[_TYPE_IN_LIST]['string'] == _ORIGINPATRO or
            raw_surn_data[_TYPE_IN_LIST]['string'] == _ORIGINMATRO):
            result = "%s" % (raw_surn_data[_PREFIX_IN_LIST])
            return ' '.join(result.split())
    return ''

def _raw_patro_conn_only(raw_surn_data_list):
    """method for the '2y' symbol: patronymic conn only"""
    for raw_surn_data in raw_surn_data_list:
        if (raw_surn_data[_TYPE_IN_LIST]['string'] == _ORIGINPATRO or
            raw_surn_data[_TYPE_IN_LIST]['string'] == _ORIGINMATRO):
            result = "%s" % (raw_surn_data[_CONNECTOR_IN_LIST])
            return ' '.join(result.split())
    return ''

def _raw_nonpatro_surname(raw_surn_data_list):
    """method for the 'o' symbol: full surnames without pa/matronymic or
       primary
    """
    result = ""
    for raw_surn_data in raw_surn_data_list:
        if ((not raw_surn_data[_PRIMARY_IN_LIST]) and
            raw_surn_data[_TYPE_IN_LIST]['string'] != _ORIGINPATRO and
            raw_surn_data[_TYPE_IN_LIST]['string'] != _ORIGINMATRO):
            result += "%s %s %s " % (raw_surn_data[_PREFIX_IN_LIST],
                                     raw_surn_data[_SURNAME_IN_LIST],
                                     raw_surn_data[_CONNECTOR_IN_LIST])
    return ' '.join(result.split()).strip()

def _raw_nonprimary_surname(raw_surn_data_list):
    """method for the 'r' symbol: nonprimary surnames"""
    result = ''
    for raw_surn_data in raw_surn_data_list:
        if not raw_surn_data[_PRIMARY_IN_LIST]:
            result = "%s %s %s %s" % (result, raw_surn_data[_PREFIX_IN_LIST],
                                      raw_surn_data[_SURNAME_IN_LIST],
                                      raw_surn_data[_CONNECTOR_IN_LIST])
    return ' '.join(result.split())

def _raw_prefix_surname(raw_surn_data_list):
    """method for the 'p' symbol: all prefixes"""
    result = ""
    for raw_surn_data in raw_surn_data_list:
        result += "%s " % (raw_surn_data[_PREFIX_IN_LIST])
    return ' '.join(result.split()).strip()

def _raw_single_surname(raw_surn_data_list):
    """method for the 'q' symbol: surnames without prefix and connectors"""
    result = ""
    for raw_surn_data in raw_surn_data_list:
        result += "%s " % (raw_surn_data[_SURNAME_IN_LIST])
    return ' '.join(result.split()).strip()

def cleanup_name(namestring):
    """Remove too long white space due to missing name parts,
       so "a   b" becomes "a b" and "a , b" becomes "a, b"
    """
    parts = namestring.split()
    if not parts:
        return ""
    result = parts[0]
    for val in parts[1:]:
        if len(val) == 1 and val in [',', ';', ':',
                                     ARABIC_COMMA, ARABIC_SEMICOLON]:
            result +=  val
        else:
            result += ' ' + val
    return result

#-------------------------------------------------------------------------
#
# NameDisplay class
#
#-------------------------------------------------------------------------
class NameDisplay:
    """
    Base class for displaying of Name instances.

    Property:
      *default_format*
        the default name format to use
      *pas_as_surn*
        if only one surname, see if pa/ma should be considered as 'the' surname.
    """

    format_funcs = {}
    raw_format_funcs = {}

    def __init__(self, xlocale=glocale):
        """
        Initialize the NameDisplay class.

        If xlocale is passed in (a GrampsLocale), then
        the translated script will be returned instead.

        :param xlocale: allow selection of the displayer script
        :type xlocale: a GrampsLocale instance
        """
        global WITH_GRAMPS_CONFIG
        global PAT_AS_SURN

        # translators: needed for Arabic, ignore otherwise
        COMMAGLYPH = xlocale.translation.gettext(',')

        self.STANDARD_FORMATS = [
            (Name.DEF,   _("Default format (defined by Gramps preferences)"),
                         '', _ACT),
            (Name.LNFN,  _("Surname, Given Suffix"),
                         '%l' + COMMAGLYPH + ' %f %s', _ACT),
            (Name.FN,    _("Given"),
                         '%f', _ACT),
            (Name.FNLN,  _("Given Surname Suffix"),
                         '%f %l %s', _ACT),
            # primary name primconnector other, given pa/matronynic suffix, primprefix
            # translators: long string, have a look at Preferences dialog
            (Name.LNFNP, _("Main Surnames, Given Patronymic Suffix Prefix"),
                         '%1m %2m %o' + COMMAGLYPH + ' %f %1y %s %0m', _ACT),
            # DEPRECATED FORMATS
            (Name.PTFN,  _("Patronymic, Given"),
                         '%y' + COMMAGLYPH + ' %s %f', _INA),
        ]

        self.LNFN_STR = "%s" + COMMAGLYPH + " %s %s"

        self.name_formats = {}

        if WITH_GRAMPS_CONFIG:
            self.default_format = config.get('preferences.name-format')
            if self.default_format == 0:
                self.default_format = Name.LNFN
                config.set('preferences.name-format', self.default_format)
            #if only one surname, see if pa/ma should be considered as
            # 'the' surname.
            PAT_AS_SURN = config.get('preferences.patronimic-surname')
            config.connect('preferences.patronimic-surname', self.change_pa_sur)
        else:
            self.default_format = Name.LNFN
            PAT_AS_SURN = False

        #preinit the name formats, this should be updated with the data
        #in the database once a database is loaded
        self.set_name_format(self.STANDARD_FORMATS)

    def change_pa_sur(self, *args):
        """ How to handle single patronymic as surname is changed"""
        global PAT_AS_SURN
        PAT_AS_SURN = config.get('preferences.patronimic-surname')

    def get_pat_as_surn(self):
        global PAT_AS_SURN
        return PAT_AS_SURN

    def _format_fn(self, fmt_str):
        return lambda x: self.format_str(x, fmt_str)

    def _format_raw_fn(self, fmt_str):
        return lambda x: self.format_str_raw(x, fmt_str)

    def _raw_lnfn(self, raw_data):
        result = self.LNFN_STR % (_raw_full_surname(raw_data[_SURNAME_LIST]),
                             raw_data[_FIRSTNAME],
                             raw_data[_SUFFIX])
        return ' '.join(result.split())

    def _raw_fnln(self, raw_data):
        result = "%s %s %s" % (raw_data[_FIRSTNAME],
                               _raw_full_surname(raw_data[_SURNAME_LIST]),
                               raw_data[_SUFFIX])
        return ' '.join(result.split())

    def _raw_fn(self, raw_data):
        result = raw_data[_FIRSTNAME]
        return ' '.join(result.split())

    def clear_custom_formats(self):
        self.name_formats = {num: value
                             for num, value in self.name_formats.items()
                             if num >= 0}

    def set_name_format(self, formats):

        raw_func_dict = {
            Name.LNFN : self._raw_lnfn,
            Name.FNLN : self._raw_fnln,
            Name.FN   : self._raw_fn,
            }

        for (num, name, fmt_str, act) in formats:
            func = self._format_fn(fmt_str)
            func_raw = raw_func_dict.get(num, self._format_raw_fn(fmt_str))
            self.name_formats[num] = (name, fmt_str, act, func, func_raw)
        self.set_default_format(self.get_default_format())

    def add_name_format(self, name, fmt_str):
        for num in self.name_formats:
            if fmt_str in self.name_formats.get(num):
                return num
        num = -1
        while num in self.name_formats:
            num -= 1
        self.set_name_format([(num, name, fmt_str,_ACT)])
        return num

    def edit_name_format(self, num, name, fmt_str):
        self.set_name_format([(num, name, fmt_str,_ACT)])
        if self.default_format == num:
            self.set_default_format(num)

    def del_name_format(self, num):
        try:
            del self.name_formats[num]
        except:
            pass

    def set_default_format(self, num):
        if num not in self.name_formats:
            num = Name.LNFN
        # if user sets default format to the Gramps default format,
        # then we select LNFN as format.
        if num == Name.DEF:
            num = Name.LNFN

        self.default_format = num

        self.name_formats[Name.DEF] = (self.name_formats[Name.DEF][_F_NAME],
                                       self.name_formats[Name.DEF][_F_FMT],
                                       self.name_formats[Name.DEF][_F_ACT],
                                       self.name_formats[num][_F_FN],
                                       self.name_formats[num][_F_RAWFN])

    def get_default_format(self):
        return self.default_format

    def set_format_inactive(self, num):
        try:
            self.name_formats[num] = (self.name_formats[num][_F_NAME],
                                      self.name_formats[num][_F_FMT],
                                      _INA,
                                      self.name_formats[num][_F_FN],
                                      self.name_formats[num][_F_RAWFN])
        except:
            pass

    def get_name_format(self, also_default=False,
                        only_custom=False,
                        only_active=True):
        """
        Get a list of tuples (num, name,fmt_str,act)
        """
        the_list = []

        keys = sorted(self.name_formats, key=self.cmp_to_key(self._sort_name_format))

        for num in keys:
            if ((also_default or num) and
                (not only_custom or (num < 0)) and
                (not only_active or self.name_formats[num][_F_ACT])):
                the_list.append((num,) + self.name_formats[num][_F_NAME:_F_FN])

        return the_list

    def cmp_to_key(self, mycmp):
        """
        python 2 to 3 conversion, python recipe http://code.activestate.com/recipes/576653/
        Convert a :func:`cmp` function into a :func:`key` function
        We use this in Gramps as understanding the old compare function is
        not trivial. This should be replaced by a proper key function
        """
        class K:
            def __init__(self, obj, *args):
                self.obj = obj
            def __lt__(self, other):
                return mycmp(self.obj, other.obj) < 0
            def __gt__(self, other):
                return mycmp(self.obj, other.obj) > 0
            def __eq__(self, other):
                return mycmp(self.obj, other.obj) == 0
            def __le__(self, other):
                return mycmp(self.obj, other.obj) <= 0
            def __ge__(self, other):
                return mycmp(self.obj, other.obj) >= 0
            def __ne__(self, other):
                return mycmp(self.obj, other.obj) != 0
        return K
    def _sort_name_format(self, x, y):
        if x < 0:
            if y < 0:
                return x+y
            else:
                return -x+y
        else:
            if y < 0:
                return -x+y
            else:
                return x-y

    def _is_format_valid(self, num):
        try:
            if not self.name_formats[num][_F_ACT]:
                num = 0
        except:
            num = 0
        return num

    #-------------------------------------------------------------------------


    def _gen_raw_func(self, format_str):
        """The job of building the name from a format string is rather
        expensive and it is called lots and lots of times. So it is worth
        going to some length to optimise it as much as possible.

        This method constructs a new function that is specifically written
        to format a name given a particular format string. This is worthwhile
        because the format string itself rarely changes, so by caching the new
        function and calling it directly when asked to format a name to the
        same format string again we can be as quick as possible.

        The new function is of the form::

        def fn(raw_data):
            return "%s %s %s" % (raw_data[_TITLE],
                   raw_data[_FIRSTNAME],
                   raw_data[_SUFFIX])

        Specific symbols for parts of a name are defined (keywords given):
        't' : title = title
        'f' : given = given (first names)
        'l' : surname = full surname (lastname)
        'c' : call = callname
        'x' : common = nick name, call, otherwise first first name (common name)
        'i' : initials = initials of the first names
        'm' : primary = primary surname (main)
        '0m': primary[pre]= prefix primary surname (main)
        '1m': primary[sur]= surname primary surname (main)
        '2m': primary[con]= connector primary surname (main)
        'y' : patronymic = pa/matronymic surname (father/mother) - assumed unique
        '0y': patronymic[pre] = prefix      "
        '1y': patronymic[sur] = surname     "
        '2y': patronymic[con] = connector   "
        'o' : notpatronymic = surnames without pa/matronymic and primary
        'r' : rest = non primary surnames
        'p' : prefix = list of all prefixes
        'q' : rawsurnames = surnames without prefixes and connectors
        's' : suffix = suffix
        'n' : nickname = nick name
        'g' : familynick = family nick name


        """

        # we need the names of each of the variables or methods that are
        # called to fill in each format flag.
        # Dictionary is "code": ("expression", "keyword", "i18n-keyword")
        d = {"t": ("raw_data[_TITLE]",     "title",
                                _("Person|title")),
             "f": ("raw_data[_FIRSTNAME]", "given",
                                _("given")),
             "l": ("_raw_full_surname(raw_data[_SURNAME_LIST])",   "surname",
                                _("surname")),
             "s": ("raw_data[_SUFFIX]",    "suffix",
                                _("suffix")),
             "c": ("raw_data[_CALL]",      "call",
                                _("Name|call")),
             "x": ("(raw_data[_NICK] or raw_data[_CALL] or raw_data[_FIRSTNAME].split(' ')[0])",
                                "common",
                                _("Name|common")),
             "i": ("''.join([word[0] +'.' for word in ('. ' +" +
                   " raw_data[_FIRSTNAME]).split()][1:])",
                                "initials",
                                _("initials")),
             "m": ("_raw_primary_surname(raw_data[_SURNAME_LIST])",
                                "primary",
                                _("Name|primary")),
             "0m": ("_raw_primary_prefix_only(raw_data[_SURNAME_LIST])",
                                "primary[pre]",
                                _("primary[pre]")),
             "1m": ("_raw_primary_surname_only(raw_data[_SURNAME_LIST])",
                                "primary[sur]",
                                _("primary[sur]")),
             "2m": ("_raw_primary_conn_only(raw_data[_SURNAME_LIST])",
                                "primary[con]",
                                _("primary[con]")),
             "y": ("_raw_patro_surname(raw_data[_SURNAME_LIST])", "patronymic",
                                _("patronymic")),
             "0y": ("_raw_patro_prefix_only(raw_data[_SURNAME_LIST])", "patronymic[pre]",
                                _("patronymic[pre]")),
             "1y": ("_raw_patro_surname_only(raw_data[_SURNAME_LIST])", "patronymic[sur]",
                                _("patronymic[sur]")),
             "2y": ("_raw_patro_conn_only(raw_data[_SURNAME_LIST])", "patronymic[con]",
                                _("patronymic[con]")),
             "o": ("_raw_nonpatro_surname(raw_data[_SURNAME_LIST])", "notpatronymic",
                                _("notpatronymic")),
             "r": ("_raw_nonprimary_surname(raw_data[_SURNAME_LIST])",
                                "rest",
                                _("Remaining names|rest")),
             "p": ("_raw_prefix_surname(raw_data[_SURNAME_LIST])",
                                "prefix",
                                _("prefix")),
             "q": ("_raw_single_surname(raw_data[_SURNAME_LIST])",
                                "rawsurnames",
                                _("rawsurnames")),
             "n": ("raw_data[_NICK]",      "nickname",
                                _("nickname")),
             "g": ("raw_data[_FAMNICK]",      "familynick",
                                _("familynick")),
             }
        args = "raw_data"
        return self._make_fn(format_str, d, args)

    def _gen_cooked_func(self, format_str):
        """The job of building the name from a format string is rather
        expensive and it is called lots and lots of times. So it is worth
        going to some length to optimise it as much as possible.

        This method constructs a new function that is specifically written
        to format a name given a particular format string. This is worthwhile
        because the format string itself rarely changes, so by caching the new
        function and calling it directly when asked to format a name to the
        same format string again we can be as quick as possible.

        The new function is of the form::

        def fn(first, raw_surname_list, suffix, title, call,):
            return "%s %s" % (first,suffix)

        Specific symbols for parts of a name are defined (keywords given):
        't' : title = title
        'f' : given = given (first names)
        'l' : surname = full surname (lastname)
        'c' : call = callname
        'x' : common = nick name, call, or otherwise first first name (common name)
        'i' : initials = initials of the first names
        'm' : primary = primary surname (main)
        '0m': primary[pre]= prefix primary surname (main)
        '1m': primary[sur]= surname primary surname (main)
        '2m': primary[con]= connector primary surname (main)
        'y' : patronymic = pa/matronymic surname (father/mother) - assumed unique
        '0y': patronymic[pre] = prefix      "
        '1y': patronymic[sur] = surname     "
        '2y': patronymic[con] = connector   "
        'o' : notpatronymic = surnames without pa/matronymic and primary
        'r' : rest = non primary surnames
        'p' : prefix = list of all prefixes
        'q' : rawsurnames = surnames without prefixes and connectors
        's' : suffix = suffix
        'n' : nickname = nick name
        'g' : familynick = family nick name

        """

        # we need the names of each of the variables or methods that are
        # called to fill in each format flag.
        # Dictionary is "code": ("expression", "keyword", "i18n-keyword")
        d = {"t": ("title",      "title",
                        _("Person|title")),
             "f": ("first",      "given",
                        _("given")),
             "l": ("_raw_full_surname(raw_surname_list)",   "surname",
                        _("surname")),
             "s": ("suffix",     "suffix",
                        _("suffix")),
             "c": ("call",       "call",
                        _("Name|call")),
             "x": ("(nick or call or first.split(' ')[0])", "common",
                        _("Name|common")),
             "i": ("''.join([word[0] +'.' for word in ('. ' + first).split()][1:])",
                        "initials",
                        _("initials")),
             "m": ("_raw_primary_surname(raw_surname_list)", "primary",
                        _("Name|primary")),
             "0m":("_raw_primary_prefix_only(raw_surname_list)",
                        "primary[pre]", _("primary[pre]")),
             "1m":("_raw_primary_surname_only(raw_surname_list)",
                        "primary[sur]",_("primary[sur]")),
             "2m":("_raw_primary_conn_only(raw_surname_list)",
                        "primary[con]", _("primary[con]")),
             "y": ("_raw_patro_surname(raw_surname_list)", "patronymic",
                        _("patronymic")),
             "0y":("_raw_patro_prefix_only(raw_surname_list)", "patronymic[pre]",
                        _("patronymic[pre]")),
             "1y":("_raw_patro_surname_only(raw_surname_list)", "patronymic[sur]",
                        _("patronymic[sur]")),
             "2y":("_raw_patro_conn_only(raw_surname_list)", "patronymic[con]",
                        _("patronymic[con]")),
             "o": ("_raw_nonpatro_surname(raw_surname_list)", "notpatronymic",
                        _("notpatronymic")),
             "r": ("_raw_nonprimary_surname(raw_surname_list)", "rest",
                        _("Remaining names|rest")),
             "p": ("_raw_prefix_surname(raw_surname_list)", "prefix",
                        _("prefix")),
             "q": ("_raw_single_surname(raw_surname_list)", "rawsurnames",
                        _("rawsurnames")),
             "n": ("nick",       "nickname",
                        _("nickname")),
             "g": ("famnick",    "familynick",
                        _("familynick")),
             }
        args = "first,raw_surname_list,suffix,title,call,nick,famnick"
        return self._make_fn(format_str, d, args)

    def format_str(self, name, format_str):
        return self._format_str_base(name.first_name, name.surname_list,
                                     name.suffix, name.title,
                                     name.call, name.nick, name.famnick,
                                     format_str)

    def format_str_raw(self, raw_data, format_str):
        """
        Format a name from the raw name list. To make this as fast as possible
        this uses :func:`_gen_raw_func` to generate a new method for each new
        format_string.

        Is does not call :meth:`_format_str_base` because it would introduce an
        extra method call and we need all the speed we can squeeze out of this.
        """
        func = self.__class__.raw_format_funcs.get(format_str)
        if func is None:
            func = self._gen_raw_func(format_str)
            self.__class__.raw_format_funcs[format_str] = func

        return func(raw_data)

    def _format_str_base(self, first, surname_list, suffix, title, call,
                         nick, famnick, format_str):
        """
        Generates name from a format string.

        The following substitutions are made:
        '%t' : title
        '%f' : given (first names)
        '%l' : full surname (lastname)
        '%c' : callname
        '%x' : nick name, call, or otherwise first first name (common name)
        '%i' : initials of the first names
        '%m' : primary surname (main)
        '%0m': prefix primary surname (main)
        '%1m': surname primary surname (main)
        '%2m': connector primary surname (main)
        '%y' : pa/matronymic surname (father/mother) - assumed unique
        '%0y': prefix      "
        '%1y': surname     "
        '%2y': connector   "
        '%o' : surnames without patronymic
        '%r' : non-primary surnames (rest)
        '%p' : list of all prefixes
        '%q' : surnames without prefixes and connectors
        '%s' : suffix
        '%n' : nick name
        '%g' : family nick name
        The capital letters are substituted for capitalized name components.
        The %% is substituted with the single % character.
        All the other characters in the fmt_str are unaffected.
        """
        func = self.__class__.format_funcs.get(format_str)
        if func is None:
            func = self._gen_cooked_func(format_str)
            self.__class__.format_funcs[format_str] = func
        try:
            s = func(first, [json.loads(to_json(surn)) for surn in surname_list],
                     suffix, title, call, nick, famnick)
        except (ValueError, TypeError,):
            raise NameDisplayError("Incomplete format string")

        return s

    #-------------------------------------------------------------------------

    def primary_surname(self, name):
        global PAT_AS_SURN
        nrsur = len(name.surname_list)
        sur = name.get_primary_surname()
        if not PAT_AS_SURN and nrsur <= 1 and \
                (sur.get_origintype().value == _ORIGINPATRO
                 or sur.get_origintype().value == _ORIGINMATRO):
            return ''
        return sur.get_surname()

    def sort_string(self, name):
        return "%-25s%-30s%s" % (self.primary_surname(name),
                                  name.first_name, name.suffix)

    def sorted(self, person):
        """
        Return a text string representing the :class:`~.person.Person`
        instance's :class:`~.name.Name` in a manner that should be used for
        displaying a sortedname.

        :param person: :class:`~.person.Person` instance that contains the
                       :class:`~.name.Name` that is to be displayed. The
                       primary name is used for the display.
        :type person: :class:`~.person.Person`
        :returns: Returns the :class:`~.person.Person` instance's name
        :rtype: str
        """
        name = person.get_primary_name()
        return self.sorted_name(name)

    def sorted_name(self, name):
        """
        Return a text string representing the :class:`~.name.Name` instance
        in a manner that should be used for sorting the name in a list.

        :param name: :class:`~.name.Name` instance that is to be displayed.
        :type name: :class:`~.name.Name`
        :returns: Returns the :class:`~.name.Name` string representation
        :rtype: str
        """
        num = self._is_format_valid(name.sort_as)
        return self.name_formats[num][_F_FN](name)

    def truncate(self, full_name, max_length=15, elipsis="..."):
        name_out = ""
        if len(full_name) <= max_length:
            name_out = full_name
        else:
            last_space = full_name.rfind(" ", max_length)
            if (last_space) > -1:
                name_out = full_name[:last_space]
            else:
                name_out = full_name[:max_length]
            name_out += " " + elipsis
        return name_out

    def raw_sorted_name(self, raw_data):
        """
        Return a text string representing the :class:`~.name.Name` instance
        in a manner that should be used for sorting the name in a list.

        :param name: raw unserialized data of name that is to be displayed.
        :type name: tuple
        :returns: Returns the :class:`~.name.Name` string representation
        :rtype: str
        """
        num = self._is_format_valid(raw_data[_SORT])
        return self.name_formats[num][_F_RAWFN](raw_data)

    def display(self, person):
        """
        Return a text string representing the :class:`~.person.Person`
        instance's :class:`~.name.Name` in a manner that should be used for
        normal displaying.

        :param person: :class:`~.person.Person` instance that contains the
                       :class:`~.name.Name` that is to be displayed. The
                       primary name is used for the display.
        :type person: :class:`~.person.Person`
        :returns: Returns the :class:`~.person.Person` instance's name
        :rtype: str
        """
        name = person.get_primary_name()
        return self.display_name(name)

    def display_format(self, person, num):
        """
        Return a text string representing the L{gen.lib.Person} instance's
        L{Name} using num format.

        @param person: L{gen.lib.Person} instance that contains the
        L{Name} that is to be displayed. The primary name is used for
        the display.
        @type person: L{gen.lib.Person}
        @param num: num of the format to be used, as return by
        name_displayer.add_name_format('name','format')
        @type num: int
        @returns: Returns the L{gen.lib.Person} instance's name
        @rtype: str
        """
        name = person.get_primary_name()
        return self.name_formats[num][_F_FN](name)

    def display_formal(self, person):
        """
        Return a text string representing the :class:`~.person.Person`
        instance's :class:`~.name.Name` in a manner that should be used for
        formal displaying.

        :param person: :class:`~.person.Person` instance that contains the
                       :class:`~.name.Name` that is to be displayed. The
                       primary name is used for the display.
        :type person: :class:`~.person.Person`
        :returns: Returns the :class:`~.person.Person` instance's name
        :rtype: str
        """
        # FIXME: At this time, this is just duplicating display() method
        name = person.get_primary_name()
        return self.display_name(name)

    def display_name(self, name):
        """
        Return a text string representing the :class:`~.name.Name` instance
        in a manner that should be used for normal displaying.

        :param name: :class:`~.name.Name` instance that is to be displayed.
        :type name: :class:`~.name.Name`
        :returns: Returns the :class:`~.name.Name` string representation
        :rtype: str
        """
        if name is None:
            return ""

        num = self._is_format_valid(name.display_as)
        return self.name_formats[num][_F_FN](name)

    def raw_display_name(self, raw_data):
        """
        Return a text string representing the :class:`~.name.Name` instance
        in a manner that should be used for normal displaying.

        :param name: raw unserialized data of name that is to be displayed.
        :type name: tuple
        :returns: Returns the :class:`~.name.Name` string representation
        :rtype: str
        """
        num = self._is_format_valid(raw_data[_DISPLAY])
        return self.name_formats[num][_F_RAWFN](raw_data)

    def display_given(self, person):
        return self.format_str(person.get_primary_name(),'%f')

    def name_grouping(self, db, person):
        """
        Return the name under which to group this person. This is defined as:

        1. if group name is defined on primary name, use that
        2. if group name is defined for the primary surname of the primary
           name, use that
        3. use primary surname of primary name otherwise
        """
        return self.name_grouping_name(db, person.primary_name)

    def name_grouping_name(self, db, pn):
        """
        Return the name under which to group. This is defined as:

        1. if group name is defined, use that
        2. if group name is defined for the primary surname, use that
        3. use primary surname itself otherwise

        :param pn: :class:`~.name.Name` object
        :type pn: :class:`~.name.Name` instance
        :returns: Returns the groupname string representation
        :rtype: str
        """
        if pn.group_as:
            return pn.group_as
        return db.get_name_group_mapping(pn.get_primary_surname().get_surname())

    def name_grouping_data(self, db, pn):
        """
        Return the name under which to group. This is defined as:

        1. if group name is defined, use that
        2. if group name is defined for the primary surname, use that
        3. use primary surname itself otherwise

        :param pn: raw unserialized data of name
        :type pn: tuple
        :returns: Returns the groupname string representation
        :rtype: str
        """
        if pn[_GROUP]:
            return pn[_GROUP]
        return db.get_name_group_mapping(_raw_primary_surname_only(
                                                    pn[_SURNAME_LIST]))

    def _make_fn(self, format_str, d, args):
        """
        Create the name display function and handles dependent
        punctuation.
        """
        # d is a dict: dict[code] = (expr, word, translated word)

        # First, go through and do internationalization-based
        # key-word replacement. Just replace ikeywords with
        # %codes (ie, replace "irstnamefay" with "%f", and
        # "IRSTNAMEFAY" for %F)

        if (len(format_str) > 2 and
            format_str[0] == format_str[-1] == '"'):
            pass
        else:
            d_keys = [(code, _tuple[2]) for code, _tuple in d.items()]
            d_keys.sort(key=_make_cmp_key, reverse=True) # reverse on length and by ikeyword
            for (code, ikeyword) in d_keys:
                exp, keyword, ikeyword = d[code]
                format_str = format_str.replace(ikeyword, "%"+ code)
                format_str = format_str.replace(ikeyword.title(), "%"+ code)
                format_str = format_str.replace(ikeyword.upper(), "%"+ code.upper())
        # Next, go through and do key-word replacement.
        # Just replace keywords with
        # %codes (ie, replace "firstname" with "%f", and
        # "FIRSTNAME" for %F)
        if (len(format_str) > 2 and
            format_str[0] == format_str[-1] == '"'):
            pass
        else:
            d_keys = [(code, _tuple[1]) for code, _tuple in d.items()]
            d_keys.sort(key=_make_cmp_key, reverse=True) # reverse sort on length and by keyword
            # if in double quotes, just use % codes
            for (code, keyword) in d_keys:
                exp, keyword, ikeyword = d[code]
                format_str = format_str.replace(keyword, "%"+ code)
                format_str = format_str.replace(keyword.title(), "%"+ code)
                format_str = format_str.replace(keyword.upper(), "%"+ code.upper())
        # Get lower and upper versions of codes:
        codes = list(d.keys()) + [c.upper() for c in d]
        # Next, list out the matching patterns:
        # If it starts with "!" however, treat the punctuation verbatim:
        if len(format_str) > 0 and format_str[0] == "!":
            patterns = ["%(" + ("|".join(codes)) + ")",          # %s
                        ]
            format_str = format_str[1:]
        else:
            patterns = [
                ",\\W*\"%(" + ("|".join(codes)) + ")\"",    # ,\W*"%s"
                ",\\W*\\(%(" + ("|".join(codes)) + ")\\)",  # ,\W*(%s)
                ",\\W*%(" + ("|".join(codes)) + ")",        # ,\W*%s
                "\"%(" + ("|".join(codes)) + ")\"",         # "%s"
                "_%(" + ("|".join(codes)) + ")_",           # _%s_
                "\\(%(" + ("|".join(codes)) + ")\\)",       # (%s)
                "%(" + ("|".join(codes)) + ")",             # %s
                ]
        new_fmt = format_str

        # replace the specific format string flags with a
        # flag that works in standard python format strings.
        new_fmt = re.sub("|".join(patterns), "%s", new_fmt)

        # replace special meaning codes we need to have verbatim in output
        if (len(new_fmt) > 2 and new_fmt[0] == new_fmt[-1] == '"'):
            new_fmt = new_fmt.replace('\\', r'\\')
            new_fmt = new_fmt[1:-1].replace('"', r'\"')
        else:
            new_fmt = new_fmt.replace('\\', r'\\')
            new_fmt = new_fmt.replace('"', '\\\"')

        # find each format flag in the original format string
        # for each one we find the variable name that is needed to
        # replace it and add this to a list. This list will be used to
        # generate the replacement tuple.

        # This compiled pattern should match all of the format codes.
        pat = re.compile("|".join(patterns))
        param = ()
        mat = pat.search(format_str)
        while mat:
            match_pattern = mat.group(0) # the matching pattern
            # prefix, code, suffix:
            p, code, s = re.split("%(.)", match_pattern)
            if code in '0123456789':
                code = code + s[0]
                s = s[1:]
            field = d[code.lower()][0]
            if code.isupper():
                field += ".upper()"
            if p == '' and s == '':
                param = param + (field,)
            else:
                param = param + ("ifNotEmpty(%s,'%s','%s')" % (field, p, s), )
            mat = pat.search(format_str, mat.end())
        s = """
def fn(%s):
    def ifNotEmpty(str,p,s):
        if str == '':
            return ''
        else:
            return p + str + s
    return cleanup_name("%s" %% (%s))""" % (args, new_fmt, ",".join(param))
        try:
            exec(s) in globals(), locals()
            return locals()['fn']
        except:
            LOG.error("\n" + 'Wrong name format string %s' % new_fmt
                       +"\n" + ("ERROR, Edit Name format in Preferences->Display to correct")
                       +"\n" + _('Wrong name format string %s') % new_fmt
                       +"\n" + ("ERROR, Edit Name format in Preferences->Display to correct")
                     )
            def errfn(*arg):
                return _("ERROR, Edit Name format in Preferences")
            return errfn

displayer = NameDisplay()<|MERGE_RESOLUTION|>--- conflicted
+++ resolved
@@ -85,26 +85,6 @@
 # Constants
 #
 #-------------------------------------------------------------------------
-<<<<<<< HEAD
-_FIRSTNAME = 4
-_SURNAME_LIST = 5
-_SUFFIX = 6
-_TITLE = 7
-_TYPE = 8
-_GROUP = 9
-_SORT = 10
-_DISPLAY = 11
-_CALL = 12
-_NICK = 13
-_FAMNICK = 14
-_SURNAME_IN_LIST = 0
-_PREFIX_IN_LIST = 1
-_PRIMARY_IN_LIST = 2
-_TYPE_IN_LIST = 3
-_CONNECTOR_IN_LIST = 4
-_ORIGINPATRO = NameOriginType.PATRONYMIC
-_ORIGINMATRO = NameOriginType.MATRONYMIC
-=======
 _FIRSTNAME    = 'first_name'
 _SURNAME_LIST = 'surname_list'
 _SUFFIX       = 'suffix'
@@ -123,7 +103,6 @@
 _CONNECTOR_IN_LIST = 'connector'
 _ORIGINPATRO = str(NameOriginType(NameOriginType.PATRONYMIC))
 _ORIGINMATRO = str(NameOriginType(NameOriginType.MATRONYMIC))
->>>>>>> f9e05170
 
 _ACT = True
 _INA = False
