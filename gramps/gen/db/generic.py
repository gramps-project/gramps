#
# Gramps - a GTK+/GNOME based genealogy program
#
# Copyright (C) 2015-2016 Gramps Development Team
# Copyright (C) 2016      Nick Hall
#
# This program is free software; you can redistribute it and/or modify
# it under the terms of the GNU General Public License as published by
# the Free Software Foundation; either version 2 of the License, or
# (at your option) any later version.
#
# This program is distributed in the hope that it will be useful,
# but WITHOUT ANY WARRANTY; without even the implied warranty of
# MERCHANTABILITY or FITNESS FOR A PARTICULAR PURPOSE.  See the
# GNU General Public License for more details.
#
# You should have received a copy of the GNU General Public License
# along with this program; if not, write to the Free Software
# Foundation, Inc., 51 Franklin Street, Fifth Floor, Boston, MA 02110-1301 USA.
#

#------------------------------------------------------------------------
#
# Python Modules
#
#------------------------------------------------------------------------
import random
import pickle
import time
import re
import os
import logging
import bisect
import ast
import sys
import datetime
import glob

#------------------------------------------------------------------------
#
# Gramps Modules
#
#------------------------------------------------------------------------
from . import (DbReadBase, DbWriteBase, DbUndo, DBLOGNAME, DBUNDOFN,
               REFERENCE_KEY, PERSON_KEY, FAMILY_KEY,
               CITATION_KEY, SOURCE_KEY, EVENT_KEY, MEDIA_KEY, PLACE_KEY,
               REPOSITORY_KEY, NOTE_KEY, TAG_KEY, TXNADD, TXNUPD, TXNDEL,
               KEY_TO_NAME_MAP, DBMODE_R, DBMODE_W)
from .utils import write_lock_file, clear_lock_file
from .exceptions import DbVersionError, DbUpgradeRequiredError
from ..errors import HandleError
from ..utils.callback import Callback
from ..updatecallback import UpdateCallback
from .bookmarks import DbBookmarks

from ..utils.id import create_id
from ..lib.researcher import Researcher
from ..lib import (Tag, Media, Person, Family, Source, Citation, Event,
                   Place, Repository, Note, NameOriginType)
from ..lib.genderstats import GenderStats
from ..config import config
from ..const import GRAMPS_LOCALE as glocale
_ = glocale.translation.gettext

LOG = logging.getLogger(DBLOGNAME)

SIGBASE = ('person', 'family', 'source', 'event', 'media',
           'place', 'repository', 'reference', 'note', 'tag', 'citation')

def touch(fname, mode=0o666, dir_fd=None, **kwargs):
    ## After http://stackoverflow.com/questions/1158076/implement-touch-using-python
    if sys.version_info < (3, 3, 0):
        with open(fname, 'a'):
            os.utime(fname, None) # set to now
    else:
        flags = os.O_CREAT | os.O_APPEND
        with os.fdopen(os.open(fname, flags=flags, mode=mode, dir_fd=dir_fd)) as f:
            os.utime(f.fileno() if os.utime in os.supports_fd else fname,
                     dir_fd=None if os.supports_fd else dir_fd, **kwargs)

class DbGenericUndo(DbUndo):
    def __init__(self, grampsdb, path):
        super(DbGenericUndo, self).__init__(grampsdb)
        self.undodb = []

    def open(self, value=None):
        """
        Open the backing storage.  Needs to be overridden in the derived
        class.
        """
        pass

    def close(self):
        """
        Close the backing storage.  Needs to be overridden in the derived
        class.
        """
        pass

    def append(self, value):
        """
        Add a new entry on the end.  Needs to be overridden in the derived
        class.
        """
        self.undodb.append(value)

    def __getitem__(self, index):
        """
        Returns an entry by index number.  Needs to be overridden in the
        derived class.
        """
        return self.undodb[index]

    def __setitem__(self, index, value):
        """
        Set an entry to a value.  Needs to be overridden in the derived class.
        """
        self.undodb[index] = value

    def __len__(self):
        """
        Returns the number of entries.  Needs to be overridden in the derived
        class.
        """
        return len(self.undodb)

    def _redo(self, update_history):
        """
        Access the last undone transaction, and revert the data to the state
        before the transaction was undone.
        """
        txn = self.redoq.pop()
        self.undoq.append(txn)
        transaction = txn
        db = self.db
        subitems = transaction.get_recnos()
        # sigs[obj_type][trans_type]
        sigs = [[[] for trans_type in range(3)] for key in range(11)]

        # Process all records in the transaction
        try:
            self.db._txn_begin()
            for record_id in subitems:
                (key, trans_type, handle, old_data, new_data) = \
                    pickle.loads(self.undodb[record_id])

                if key == REFERENCE_KEY:
                    self.db.undo_reference(new_data, handle)
                else:
                    self.db.undo_data(new_data, handle, key)
                    sigs[key][trans_type].append(handle)
            # now emit the signals
            self.undo_sigs(sigs, False)

            self.db._txn_commit()
        except:
            self.db._txn_abort()
            raise

        # Notify listeners
        if db.undo_callback:
            db.undo_callback(_("_Undo %s") % transaction.get_description())

        if db.redo_callback:
            if self.redo_count > 1:
                new_transaction = self.redoq[-2]
                db.redo_callback(_("_Redo %s")
                                 % new_transaction.get_description())
            else:
                db.redo_callback(None)

        if update_history and db.undo_history_callback:
            db.undo_history_callback()
        return True

    def _undo(self, update_history):
        """
        Access the last committed transaction, and revert the data to the
        state before the transaction was committed.
        """
        txn = self.undoq.pop()
        self.redoq.append(txn)
        transaction = txn
        db = self.db
        subitems = transaction.get_recnos(reverse=True)
        # sigs[obj_type][trans_type]
        sigs = [[[] for trans_type in range(3)] for key in range(11)]

        # Process all records in the transaction
        try:
            self.db._txn_begin()
            for record_id in subitems:
                (key, trans_type, handle, old_data, new_data) = \
                        pickle.loads(self.undodb[record_id])

                if key == REFERENCE_KEY:
                    self.db.undo_reference(old_data, handle)
                else:
                    self.db.undo_data(old_data, handle, key)
                    sigs[key][trans_type].append(handle)
            # now emit the signals
            self.undo_sigs(sigs, True)

            self.db._txn_commit()
        except:
            self.db._txn_abort()
            raise

        # Notify listeners
        if db.undo_callback:
            if self.undo_count > 0:
                db.undo_callback(_("_Undo %s")
                                 % self.undoq[-1].get_description())
            else:
                db.undo_callback(None)

        if db.redo_callback:
            db.redo_callback(_("_Redo %s")
                             % transaction.get_description())

        if update_history and db.undo_history_callback:
            db.undo_history_callback()
        return True

    def undo_sigs(self, sigs, undo):
        """
        Helper method to undo/redo the signals for changes made
        We want to do deletes and adds first
        Note that if 'undo' we swap emits
        """
        for trans_type in [TXNDEL, TXNADD, TXNUPD]:
            for obj_type in range(11):
                handles = sigs[obj_type][trans_type]
                if handles:
                    if not undo and trans_type == TXNDEL \
                            or undo and trans_type == TXNADD:
                        typ = '-delete'
                    else:
                        # don't update a handle if its been deleted, and note
                        # that 'deleted' handles are in the 'add' list if we
                        # are undoing
                        handles = [handle for handle in handles
                                   if handle not in
                                   sigs[obj_type][TXNADD if undo else TXNDEL]]
                        if ((not undo) and trans_type == TXNADD) \
                                or (undo and trans_type == TXNDEL):
                            typ = '-add'
                        else:   # TXNUPD
                            typ = '-update'
                    if handles:
                        self.db.emit(KEY_TO_NAME_MAP[obj_type] + typ,
                                     (handles,))

class Cursor:
    def __init__(self, iterator):
        self.iterator = iterator
        self._iter = self.__iter__()
    def __enter__(self):
        return self
    def __iter__(self):
        for handle, data in self.iterator():
            yield (handle, data)
    def __next__(self):
        try:
            return self._iter.__next__()
        except StopIteration:
            return None
    def __exit__(self, *args, **kwargs):
        pass
    def iter(self):
        for handle, data in self.iterator():
            yield (handle, data)
    def first(self):
        self._iter = self.__iter__()
        try:
            return next(self._iter)
        except:
            return
    def next(self):
        try:
            return next(self._iter)
        except:
            return
    def close(self):
        pass

class DbGeneric(DbWriteBase, DbReadBase, UpdateCallback, Callback):
    """
    A Gramps Database Backend. This replicates the grampsdb functions.
    """
    __signals__ = dict((obj+'-'+op, signal)
                       for obj in
                       ['person', 'family', 'event', 'place', 'repository',
                        'source', 'citation', 'media', 'note', 'tag']
                       for op, signal in zip(
                           ['add', 'update', 'delete', 'rebuild'],
                           [(list,), (list,), (list,), None]
                       )
                      )

    # 2. Signals for long operations
    __signals__.update(('long-op-'+op, signal) for op, signal in zip(
        ['start', 'heartbeat', 'end'],
        [(object,), None, None]
        ))

    # 3. Special signal for change in home person
    __signals__['home-person-changed'] = None

    # 4. Signal for change in person group name, parameters are
    __signals__['person-groupname-rebuild'] = (str, str)

    __callback_map = {}

    VERSION = (20, 0, 0)

    def __init__(self, directory=None):
        DbReadBase.__init__(self)
        DbWriteBase.__init__(self)
        Callback.__init__(self)
        self.__tables = {
            'Person':
            {
                "handle_func": self.get_person_from_handle,
                "gramps_id_func": self.get_person_from_gramps_id,
                "class_func": Person,
                "cursor_func": self.get_person_cursor,
                "handles_func": self.get_person_handles,
                "add_func": self.add_person,
                "commit_func": self.commit_person,
                "iter_func": self.iter_people,
                "ids_func": self.get_person_gramps_ids,
                "has_handle_func": self.has_person_handle,
                "has_gramps_id_func": self.has_person_gramps_id,
                "count_func": self.get_number_of_people,
                "raw_func": self.get_raw_person_data,
                "raw_id_func": self._get_raw_person_from_id_data,
                "del_func": self.remove_person,
            },
            'Family':
            {
                "handle_func": self.get_family_from_handle,
                "gramps_id_func": self.get_family_from_gramps_id,
                "class_func": Family,
                "cursor_func": self.get_family_cursor,
                "handles_func": self.get_family_handles,
                "add_func": self.add_family,
                "commit_func": self.commit_family,
                "iter_func": self.iter_families,
                "ids_func": self.get_family_gramps_ids,
                "has_handle_func": self.has_family_handle,
                "has_gramps_id_func": self.has_family_gramps_id,
                "count_func": self.get_number_of_families,
                "raw_func": self.get_raw_family_data,
                "raw_id_func": self._get_raw_family_from_id_data,
                "del_func": self.remove_family,
            },
            'Source':
            {
                "handle_func": self.get_source_from_handle,
                "gramps_id_func": self.get_source_from_gramps_id,
                "class_func": Source,
                "cursor_func": self.get_source_cursor,
                "handles_func": self.get_source_handles,
                "add_func": self.add_source,
                "commit_func": self.commit_source,
                "iter_func": self.iter_sources,
                "ids_func": self.get_source_gramps_ids,
                "has_handle_func": self.has_source_handle,
                "has_gramps_id_func": self.has_source_gramps_id,
                "count_func": self.get_number_of_sources,
                "raw_func": self.get_raw_source_data,
                "raw_id_func": self._get_raw_source_from_id_data,
                "del_func": self.remove_source,
                },
            'Citation':
            {
                "handle_func": self.get_citation_from_handle,
                "gramps_id_func": self.get_citation_from_gramps_id,
                "class_func": Citation,
                "cursor_func": self.get_citation_cursor,
                "handles_func": self.get_citation_handles,
                "add_func": self.add_citation,
                "commit_func": self.commit_citation,
                "iter_func": self.iter_citations,
                "ids_func": self.get_citation_gramps_ids,
                "has_handle_func": self.has_citation_handle,
                "has_gramps_id_func": self.has_citation_gramps_id,
                "count_func": self.get_number_of_citations,
                "raw_func": self.get_raw_citation_data,
                "raw_id_func": self._get_raw_citation_from_id_data,
                "del_func": self.remove_citation,
            },
            'Event':
            {
                "handle_func": self.get_event_from_handle,
                "gramps_id_func": self.get_event_from_gramps_id,
                "class_func": Event,
                "cursor_func": self.get_event_cursor,
                "handles_func": self.get_event_handles,
                "add_func": self.add_event,
                "commit_func": self.commit_event,
                "iter_func": self.iter_events,
                "ids_func": self.get_event_gramps_ids,
                "has_handle_func": self.has_event_handle,
                "has_gramps_id_func": self.has_event_gramps_id,
                "count_func": self.get_number_of_events,
                "raw_func": self.get_raw_event_data,
                "raw_id_func": self._get_raw_event_from_id_data,
                "del_func": self.remove_event,
            },
            'Media':
            {
                "handle_func": self.get_media_from_handle,
                "gramps_id_func": self.get_media_from_gramps_id,
                "class_func": Media,
                "cursor_func": self.get_media_cursor,
                "handles_func": self.get_media_handles,
                "add_func": self.add_media,
                "commit_func": self.commit_media,
                "iter_func": self.iter_media,
                "ids_func": self.get_media_gramps_ids,
                "has_handle_func": self.has_media_handle,
                "has_gramps_id_func": self.has_media_gramps_id,
                "count_func": self.get_number_of_media,
                "raw_func": self.get_raw_media_data,
                "raw_id_func": self._get_raw_media_from_id_data,
                "del_func": self.remove_media,
            },
            'Place':
            {
                "handle_func": self.get_place_from_handle,
                "gramps_id_func": self.get_place_from_gramps_id,
                "class_func": Place,
                "cursor_func": self.get_place_cursor,
                "handles_func": self.get_place_handles,
                "add_func": self.add_place,
                "commit_func": self.commit_place,
                "iter_func": self.iter_places,
                "ids_func": self.get_place_gramps_ids,
                "has_handle_func": self.has_place_handle,
                "has_gramps_id_func": self.has_place_gramps_id,
                "count_func": self.get_number_of_places,
                "raw_func": self.get_raw_place_data,
                "raw_id_func": self._get_raw_place_from_id_data,
                "del_func": self.remove_place,
            },
            'Repository':
            {
                "handle_func": self.get_repository_from_handle,
                "gramps_id_func": self.get_repository_from_gramps_id,
                "class_func": Repository,
                "cursor_func": self.get_repository_cursor,
                "handles_func": self.get_repository_handles,
                "add_func": self.add_repository,
                "commit_func": self.commit_repository,
                "iter_func": self.iter_repositories,
                "ids_func": self.get_repository_gramps_ids,
                "has_handle_func": self.has_repository_handle,
                "has_gramps_id_func": self.has_repository_gramps_id,
                "count_func": self.get_number_of_repositories,
                "raw_func": self.get_raw_repository_data,
                "raw_id_func": self._get_raw_repository_from_id_data,
                "del_func": self.remove_repository,
            },
            'Note':
            {
                "handle_func": self.get_note_from_handle,
                "gramps_id_func": self.get_note_from_gramps_id,
                "class_func": Note,
                "cursor_func": self.get_note_cursor,
                "handles_func": self.get_note_handles,
                "add_func": self.add_note,
                "commit_func": self.commit_note,
                "iter_func": self.iter_notes,
                "ids_func": self.get_note_gramps_ids,
                "has_handle_func": self.has_note_handle,
                "has_gramps_id_func": self.has_note_gramps_id,
                "count_func": self.get_number_of_notes,
                "raw_func": self.get_raw_note_data,
                "raw_id_func": self._get_raw_note_from_id_data,
                "del_func": self.remove_note,
            },
            'Tag':
            {
                "handle_func": self.get_tag_from_handle,
                "gramps_id_func": None,
                "class_func": Tag,
                "cursor_func": self.get_tag_cursor,
                "handles_func": self.get_tag_handles,
                "add_func": self.add_tag,
                "commit_func": self.commit_tag,
                "has_handle_func": self.has_tag_handle,
                "iter_func": self.iter_tags,
                "count_func": self.get_number_of_tags,
                "raw_func": self.get_raw_tag_data,
                "del_func": self.remove_tag,
            }
        }
        self.readonly = False
        self.db_is_open = False
        self.name_formats = []
        # Bookmarks:
        self.bookmarks = DbBookmarks()
        self.family_bookmarks = DbBookmarks()
        self.event_bookmarks = DbBookmarks()
        self.place_bookmarks = DbBookmarks()
        self.citation_bookmarks = DbBookmarks()
        self.source_bookmarks = DbBookmarks()
        self.repo_bookmarks = DbBookmarks()
        self.media_bookmarks = DbBookmarks()
        self.note_bookmarks = DbBookmarks()
        self.set_person_id_prefix('I%04d')
        self.set_media_id_prefix('O%04d')
        self.set_family_id_prefix('F%04d')
        self.set_citation_id_prefix('C%04d')
        self.set_source_id_prefix('S%04d')
        self.set_place_id_prefix('P%04d')
        self.set_event_id_prefix('E%04d')
        self.set_repository_id_prefix('R%04d')
        self.set_note_id_prefix('N%04d')
        # ----------------------------------
        self.undodb = None
        self.cmap_index = 0
        self.smap_index = 0
        self.emap_index = 0
        self.pmap_index = 0
        self.fmap_index = 0
        self.lmap_index = 0
        self.omap_index = 0
        self.rmap_index = 0
        self.nmap_index = 0
        self.undo_callback = None
        self.redo_callback = None
        self.undo_history_callback = None
        self.modified = 0
        self.transaction = None
        self.abort_possible = True
        self._bm_changes = 0
        self.has_changed = 0  # Also gives commits since startup
        self.surname_list = []
        self.genderStats = GenderStats() # can pass in loaded stats as dict
        self.owner = Researcher()
        if directory:
            self.load(directory)

    def _initialize(self, directory, username, password):
        """
        Initialize database backend.
        """
        raise NotImplementedError

    def __check_readonly(self, name):
        """
        Return True if we don't have read/write access to the database,
        otherwise return False (that is, we DO have read/write access)
        """
        # In-memory databases always allow write access.
        if name == ':memory:':
            return False

        # See if we write to the target directory at all?
        if not os.access(name, os.W_OK):
            return True

        # See if we lack write access to the database file
        path = os.path.join(name, 'sqlite.db')
        if os.path.isfile(path) and not os.access(path, os.W_OK):
            return True

        # All tests passed.  Inform caller that we are NOT read only
        return False

    def load(self, directory, callback=None, mode=DBMODE_W,
             force_schema_upgrade=False,
             force_bsddb_upgrade=False,
             force_bsddb_downgrade=False,
             force_python_upgrade=False,
             update=True,
             username=None,
             password=None):
        """
        If update is False: then don't update any files
        """
        if self.__check_readonly(directory):
            mode = DBMODE_R

        self.readonly = mode == DBMODE_R

        if not self.readonly and directory != ':memory:':
            write_lock_file(directory)

        # run backend-specific code:
        self._initialize(directory, username, password)

        if not self._schema_exists():
            self._create_schema()
            self._set_metadata('version', str(self.VERSION[0]))

        # Load metadata
        self.name_formats = self._get_metadata('name_formats')
        self.owner = self._get_metadata('researcher', default=Researcher())

        # Load bookmarks
        self.bookmarks.set(self._get_metadata('bookmarks'))
        self.family_bookmarks.set(self._get_metadata('family_bookmarks'))
        self.event_bookmarks.set(self._get_metadata('event_bookmarks'))
        self.source_bookmarks.set(self._get_metadata('source_bookmarks'))
        self.citation_bookmarks.set(self._get_metadata('citation_bookmarks'))
        self.repo_bookmarks.set(self._get_metadata('repo_bookmarks'))
        self.media_bookmarks.set(self._get_metadata('media_bookmarks'))
        self.place_bookmarks.set(self._get_metadata('place_bookmarks'))
        self.note_bookmarks.set(self._get_metadata('note_bookmarks'))

        # Custom type values
        self.event_names = self._get_metadata('event_names', set())
        self.family_attributes = self._get_metadata('fattr_names', set())
        self.individual_attributes = self._get_metadata('pattr_names', set())
        self.source_attributes = self._get_metadata('sattr_names', set())
        self.marker_names = self._get_metadata('marker_names', set())
        self.child_ref_types = self._get_metadata('child_refs', set())
        self.family_rel_types = self._get_metadata('family_rels', set())
        self.event_role_names = self._get_metadata('event_roles', set())
        self.name_types = self._get_metadata('name_types', set())
        self.origin_types = self._get_metadata('origin_types', set())
        self.repository_types = self._get_metadata('repo_types', set())
        self.note_types = self._get_metadata('note_types', set())
        self.source_media_types = self._get_metadata('sm_types', set())
        self.url_types = self._get_metadata('url_types', set())
        self.media_attributes = self._get_metadata('mattr_names', set())
        self.event_attributes = self._get_metadata('eattr_names', set())
        self.place_types = self._get_metadata('place_types', set())

        # surname list
        self.surname_list = self.get_surname_list()

        self._set_save_path(directory)

        if self._directory:
            self.undolog = os.path.join(self._directory, DBUNDOFN)
        else:
            self.undolog = None
        self.undodb = DbGenericUndo(self, self.undolog)
        self.undodb.open()

        # Other items to load
        gstats = self.get_gender_stats()
        self.genderStats = GenderStats(gstats)

        # Indexes:
        self.cmap_index = self._get_metadata('cmap_index', 0)
        self.smap_index = self._get_metadata('smap_index', 0)
        self.emap_index = self._get_metadata('emap_index', 0)
        self.pmap_index = self._get_metadata('pmap_index', 0)
        self.fmap_index = self._get_metadata('fmap_index', 0)
        self.lmap_index = self._get_metadata('lmap_index', 0)
        self.omap_index = self._get_metadata('omap_index', 0)
        self.rmap_index = self._get_metadata('rmap_index', 0)
        self.nmap_index = self._get_metadata('nmap_index', 0)

        self.db_is_open = True

        # Check on db version to see if we need upgrade or too new
        dbversion = int(self._get_metadata('version', default='0'))
        if dbversion > self.VERSION[0]:
            self.close()
            raise DbVersionError(dbversion, 18, self.VERSION[0])

        if not self.readonly and dbversion < self.VERSION[0]:
            LOG.debug("Schema upgrade required from %s to %s",
                      dbversion, self.VERSION[0])
            if force_schema_upgrade:
                self._gramps_upgrade(dbversion, directory, callback)
            else:
                self.close()
                raise DbUpgradeRequiredError(dbversion, self.VERSION[0])

    def _close(self):
        """
        Close database backend.
        """
        raise NotImplementedError

    def close(self, update=True, user=None):
        """
        Close the database.
        if update is False, don't change access times, etc.
        """
        if self._directory != ":memory:":
            if update and not self.readonly:
                # This is just a dummy file to indicate last modified time of
                # the database for gramps.cli.clidbman:
                filename = os.path.join(self._directory, "meta_data.db")
                touch(filename)

                # Save metadata
                self._set_metadata('name_formats', self.name_formats)
                self._set_metadata('researcher', self.owner)

                # Bookmarks
                self._set_metadata('bookmarks', self.bookmarks.get())
                self._set_metadata('family_bookmarks',
                                  self.family_bookmarks.get())
                self._set_metadata('event_bookmarks', self.event_bookmarks.get())
                self._set_metadata('place_bookmarks', self.place_bookmarks.get())
                self._set_metadata('repo_bookmarks', self.repo_bookmarks.get())
                self._set_metadata('source_bookmarks',
                                  self.source_bookmarks.get())
                self._set_metadata('citation_bookmarks',
                                  self.citation_bookmarks.get())
                self._set_metadata('media_bookmarks', self.media_bookmarks.get())
                self._set_metadata('note_bookmarks', self.note_bookmarks.get())

                # Custom type values, sets
                self._set_metadata('event_names', self.event_names)
                self._set_metadata('fattr_names', self.family_attributes)
                self._set_metadata('pattr_names', self.individual_attributes)
                self._set_metadata('sattr_names', self.source_attributes)
                self._set_metadata('marker_names', self.marker_names)
                self._set_metadata('child_refs', self.child_ref_types)
                self._set_metadata('family_rels', self.family_rel_types)
                self._set_metadata('event_roles', self.event_role_names)
                self._set_metadata('name_types', self.name_types)
                self._set_metadata('origin_types', self.origin_types)
                self._set_metadata('repo_types', self.repository_types)
                self._set_metadata('note_types', self.note_types)
                self._set_metadata('sm_types', self.source_media_types)
                self._set_metadata('url_types', self.url_types)
                self._set_metadata('mattr_names', self.media_attributes)
                self._set_metadata('eattr_names', self.event_attributes)
                self._set_metadata('place_types', self.place_types)

                # Save misc items:
                if self.has_changed:
                    self.save_gender_stats(self.genderStats)

                # Indexes:
                self._set_metadata('cmap_index', self.cmap_index)
                self._set_metadata('smap_index', self.smap_index)
                self._set_metadata('emap_index', self.emap_index)
                self._set_metadata('pmap_index', self.pmap_index)
                self._set_metadata('fmap_index', self.fmap_index)
                self._set_metadata('lmap_index', self.lmap_index)
                self._set_metadata('omap_index', self.omap_index)
                self._set_metadata('rmap_index', self.rmap_index)
                self._set_metadata('nmap_index', self.nmap_index)

            self._close()

            try:
                clear_lock_file(self.get_save_path())
            except IOError:
                pass

        self.db_is_open = False
        self._directory = None

    def is_open(self):
        return self.db_is_open

    def get_dbid(self):
        """
        We use the file directory name as the unique ID for
        this database on this computer.
        """
        return self.brief_name

    def get_dbname(self):
        """
        In DbGeneric, the database is in a text file at the path
        """
        name = None
        if self._directory:
            filepath = os.path.join(self._directory, "name.txt")
            try:
                with open(filepath, "r", encoding='utf8') as name_file:
                    name = name_file.readline().strip()
            except (OSError, IOError) as msg:
                LOG.error(str(msg))
        return name

    def version_supported(self):
        """Return True when the file has a supported version."""
        return True

    def _get_table_func(self, table=None, func=None):
        """
        Private implementation of get_table_func.
        """
        if table is None:
            return list(self.__tables.keys())
        elif func is None:
            return self.__tables[table] # dict of functions
        elif func in self.__tables[table].keys():
            return self.__tables[table][func]
        else:
            return None

    def _txn_begin(self):
        """
        Lowlevel interface to the backend transaction.
        Executes a db BEGIN;
        """
        pass

    def _txn_commit(self):
        """
        Lowlevel interface to the backend transaction.
        Executes a db END;
        """
        pass

    def _txn_abort(self):
        """
        Lowlevel interface to the backend transaction.
        Executes a db ROLLBACK;
        """
        pass

    def transaction_begin(self, transaction):
        """
        Transactions are handled automatically by the db layer.
        """
        self.transaction = transaction
        return transaction

    def _get_metadata(self, key, default=[]):
        """
        Get an item from the database.

        Default is an empty list, which is a mutable and
        thus a bad default (pylint will complain).

        However, it is just used as a value, and not altered, so
        its use here is ok.
        """
        raise NotImplementedError

    def _set_metadata(self, key, value):
        """
        key: string
        value: item, will be serialized here
        """
        raise NotImplementedError

    ################################################################
    #
    # set_*_id_prefix methods
    #
    ################################################################

    @staticmethod
    def _validated_id_prefix(val, default):
        if isinstance(val, str) and val:
            try:
                str_ = val % 1
            except TypeError:           # missing conversion specifier
                prefix_var = val + "%d"
            except ValueError:          # incomplete format
                prefix_var = default+"%04d"
            else:
                prefix_var = val        # OK as given
        else:
            prefix_var = default+"%04d" # not a string or empty string
        return prefix_var

    @staticmethod
    def __id2user_format(id_pattern):
        """
        Return a method that accepts a Gramps ID and adjusts it to the users
        format.
        """
        pattern_match = re.match(r"(.*)%[0 ](\d+)[diu]$", id_pattern)
        if pattern_match:
            str_prefix = pattern_match.group(1)
            #nr_width = int(pattern_match.group(2))
            def closure_func(gramps_id):
                if gramps_id and gramps_id.startswith(str_prefix):
                    id_number = gramps_id[len(str_prefix):]
                    if id_number.isdigit():
                        id_value = int(id_number, 10)
                        #if len(str(id_value)) > nr_width:
                        #    # The ID to be imported is too large to fit in the
                        #    # users format. For now just create a new ID,
                        #    # because that is also what happens with IDs that
                        #    # are identical to IDs already in the database. If
                        #    # the problem of colliding import and already
                        #    # present IDs is solved the code here also needs
                        #    # some solution.
                        #    gramps_id = id_pattern % 1
                        #else:
                        gramps_id = id_pattern % id_value
                return gramps_id
        else:
            def closure_func(gramps_id):
                return gramps_id
        return closure_func

    def set_person_id_prefix(self, val):
        """
        Set the naming template for Gramps Person ID values.

        The string is expected to be in the form of a simple text string, or
        in a format that contains a C/Python style format string using %d,
        such as I%d or I%04d.
        """
        self.person_prefix = self._validated_id_prefix(val, "I")
        self.id2user_format = self.__id2user_format(self.person_prefix)

    def set_citation_id_prefix(self, val):
        """
        Set the naming template for Gramps Citation ID values.

        The string is expected to be in the form of a simple text string, or
        in a format that contains a C/Python style format string using %d,
        such as C%d or C%04d.
        """
        self.citation_prefix = self._validated_id_prefix(val, "C")
        self.cid2user_format = self.__id2user_format(self.citation_prefix)

    def set_source_id_prefix(self, val):
        """
        Set the naming template for Gramps Source ID values.

        The string is expected to be in the form of a simple text string, or
        in a format that contains a C/Python style format string using %d,
        such as S%d or S%04d.
        """
        self.source_prefix = self._validated_id_prefix(val, "S")
        self.sid2user_format = self.__id2user_format(self.source_prefix)

    def set_media_id_prefix(self, val):
        """
        Set the naming template for Gramps Media ID values.

        The string is expected to be in the form of a simple text string, or
        in a format that contains a C/Python style format string using %d,
        such as O%d or O%04d.
        """
        self.media_prefix = self._validated_id_prefix(val, "O")
        self.oid2user_format = self.__id2user_format(self.media_prefix)

    def set_place_id_prefix(self, val):
        """
        Set the naming template for Gramps Place ID values.

        The string is expected to be in the form of a simple text string, or
        in a format that contains a C/Python style format string using %d,
        such as P%d or P%04d.
        """
        self.place_prefix = self._validated_id_prefix(val, "P")
        self.pid2user_format = self.__id2user_format(self.place_prefix)

    def set_family_id_prefix(self, val):
        """
        Set the naming template for Gramps Family ID values. The string is
        expected to be in the form of a simple text string, or in a format
        that contains a C/Python style format string using %d, such as F%d
        or F%04d.
        """
        self.family_prefix = self._validated_id_prefix(val, "F")
        self.fid2user_format = self.__id2user_format(self.family_prefix)

    def set_event_id_prefix(self, val):
        """
        Set the naming template for Gramps Event ID values.

        The string is expected to be in the form of a simple text string, or
        in a format that contains a C/Python style format string using %d,
        such as E%d or E%04d.
        """
        self.event_prefix = self._validated_id_prefix(val, "E")
        self.eid2user_format = self.__id2user_format(self.event_prefix)

    def set_repository_id_prefix(self, val):
        """
        Set the naming template for Gramps Repository ID values.

        The string is expected to be in the form of a simple text string, or
        in a format that contains a C/Python style format string using %d,
        such as R%d or R%04d.
        """
        self.repository_prefix = self._validated_id_prefix(val, "R")
        self.rid2user_format = self.__id2user_format(self.repository_prefix)

    def set_note_id_prefix(self, val):
        """
        Set the naming template for Gramps Note ID values.

        The string is expected to be in the form of a simple text string, or
        in a format that contains a C/Python style format string using %d,
        such as N%d or N%04d.
        """
        self.note_prefix = self._validated_id_prefix(val, "N")
        self.nid2user_format = self.__id2user_format(self.note_prefix)

    def set_prefixes(self, person, media, family, source, citation,
                     place, event, repository, note):
        self.set_person_id_prefix(person)
        self.set_media_id_prefix(media)
        self.set_family_id_prefix(family)
        self.set_source_id_prefix(source)
        self.set_citation_id_prefix(citation)
        self.set_place_id_prefix(place)
        self.set_event_id_prefix(event)
        self.set_repository_id_prefix(repository)
        self.set_note_id_prefix(note)

    ################################################################
    #
    # find_next_*_gramps_id methods
    #
    ################################################################

    def _find_next_gramps_id(self, prefix, map_index, obj_key):
        """
        Helper function for find_next_<object>_gramps_id methods
        """
        index = prefix % map_index
        while self._has_gramps_id(obj_key, index):
            map_index += 1
            index = prefix % map_index
        map_index += 1
        return (map_index, index)

    def find_next_person_gramps_id(self):
        """
        Return the next available GRAMPS' ID for a Person object based off the
        person ID prefix.
        """
        self.pmap_index, gid = self._find_next_gramps_id(self.person_prefix,
                                                         self.pmap_index,
                                                         PERSON_KEY)
        return gid

    def find_next_place_gramps_id(self):
        """
        Return the next available GRAMPS' ID for a Place object based off the
        place ID prefix.
        """
        self.lmap_index, gid = self._find_next_gramps_id(self.place_prefix,
                                                         self.lmap_index,
                                                         PLACE_KEY)
        return gid

    def find_next_event_gramps_id(self):
        """
        Return the next available GRAMPS' ID for a Event object based off the
        event ID prefix.
        """
        self.emap_index, gid = self._find_next_gramps_id(self.event_prefix,
                                                         self.emap_index,
                                                         EVENT_KEY)
        return gid

    def find_next_media_gramps_id(self):
        """
        Return the next available GRAMPS' ID for a Media object based
        off the media object ID prefix.
        """
        self.omap_index, gid = self._find_next_gramps_id(self.media_prefix,
                                                         self.omap_index,
                                                         MEDIA_KEY)
        return gid

    def find_next_citation_gramps_id(self):
        """
        Return the next available GRAMPS' ID for a Citation object based off the
        citation ID prefix.
        """
        self.cmap_index, gid = self._find_next_gramps_id(self.citation_prefix,
                                                         self.cmap_index,
                                                         CITATION_KEY)
        return gid

    def find_next_source_gramps_id(self):
        """
        Return the next available GRAMPS' ID for a Source object based off the
        source ID prefix.
        """
        self.smap_index, gid = self._find_next_gramps_id(self.source_prefix,
                                                         self.smap_index,
                                                         SOURCE_KEY)
        return gid

    def find_next_family_gramps_id(self):
        """
        Return the next available GRAMPS' ID for a Family object based off the
        family ID prefix.
        """
        self.fmap_index, gid = self._find_next_gramps_id(self.family_prefix,
                                                         self.fmap_index,
                                                         FAMILY_KEY)
        return gid

    def find_next_repository_gramps_id(self):
        """
        Return the next available GRAMPS' ID for a Respository object based
        off the repository ID prefix.
        """
        self.rmap_index, gid = self._find_next_gramps_id(self.repository_prefix,
                                                         self.rmap_index,
                                                         REPOSITORY_KEY)
        return gid

    def find_next_note_gramps_id(self):
        """
        Return the next available GRAMPS' ID for a Note object based off the
        note ID prefix.
        """
        self.nmap_index, gid = self._find_next_gramps_id(self.note_prefix,
                                                         self.nmap_index,
                                                         NOTE_KEY)
        return gid

    ################################################################
    #
    # get_number_of_* methods
    #
    ################################################################

    def _get_number_of(self, obj_key):
        """
        Return the number of objects currently in the database.
        """
        raise NotImplementedError

    def get_number_of_people(self):
        """
        Return the number of people currently in the database.
        """
        return self._get_number_of(PERSON_KEY)

    def get_number_of_events(self):
        """
        Return the number of events currently in the database.
        """
        return self._get_number_of(EVENT_KEY)

    def get_number_of_places(self):
        """
        Return the number of places currently in the database.
        """
        return self._get_number_of(PLACE_KEY)

    def get_number_of_tags(self):
        """
        Return the number of tags currently in the database.
        """
        return self._get_number_of(TAG_KEY)

    def get_number_of_families(self):
        """
        Return the number of families currently in the database.
        """
        return self._get_number_of(FAMILY_KEY)

    def get_number_of_notes(self):
        """
        Return the number of notes currently in the database.
        """
        return self._get_number_of(NOTE_KEY)

    def get_number_of_citations(self):
        """
        Return the number of citations currently in the database.
        """
        return self._get_number_of(CITATION_KEY)

    def get_number_of_sources(self):
        """
        Return the number of sources currently in the database.
        """
        return self._get_number_of(SOURCE_KEY)

    def get_number_of_media(self):
        """
        Return the number of media objects currently in the database.
        """
        return self._get_number_of(MEDIA_KEY)

    def get_number_of_repositories(self):
        """
        Return the number of source repositories currently in the database.
        """
        return self._get_number_of(REPOSITORY_KEY)

    ################################################################
    #
    # get_*_gramps_ids methods
    #
    ################################################################

    def _get_gramps_ids(self, obj_key):
        """
        Return a list of Gramps IDs, one ID for each object in the
        database.
        """
        raise NotImplementedError

    def get_person_gramps_ids(self):
        """
        Return a list of Gramps IDs, one ID for each Person in the
        database.
        """
        return self._get_gramps_ids(PERSON_KEY)

    def get_family_gramps_ids(self):
        """
        Return a list of Gramps IDs, one ID for each Family in the
        database.
        """
        return self._get_gramps_ids(FAMILY_KEY)

    def get_source_gramps_ids(self):
        """
        Return a list of Gramps IDs, one ID for each Source in the
        database.
        """
        return self._get_gramps_ids(SOURCE_KEY)

    def get_citation_gramps_ids(self):
        """
        Return a list of Gramps IDs, one ID for each Citation in the
        database.
        """
        return self._get_gramps_ids(CITATION_KEY)

    def get_event_gramps_ids(self):
        """
        Return a list of Gramps IDs, one ID for each Event in the
        database.
        """
        return self._get_gramps_ids(EVENT_KEY)

    def get_media_gramps_ids(self):
        """
        Return a list of Gramps IDs, one ID for each Media in the
        database.
        """
        return self._get_gramps_ids(MEDIA_KEY)

    def get_place_gramps_ids(self):
        """
        Return a list of Gramps IDs, one ID for each Place in the
        database.
        """
        return self._get_gramps_ids(PLACE_KEY)

    def get_repository_gramps_ids(self):
        """
        Return a list of Gramps IDs, one ID for each Repository in the
        database.
        """
        return self._get_gramps_ids(REPOSITORY_KEY)

    def get_note_gramps_ids(self):
        """
        Return a list of Gramps IDs, one ID for each Note in the
        database.
        """
        return self._get_gramps_ids(NOTE_KEY)

    ################################################################
    #
    # get_*_from_handle methods
    #
    ################################################################

    def _get_from_handle(self, obj_key, obj_class, handle):
        if handle is None:
            raise HandleError('Handle is None')
        if not handle:
            raise HandleError('Handle is empty')
        data = self._get_raw_data(obj_key, handle)
        if data:
            return obj_class.create(data)
        else:
            raise HandleError('Handle %s not found' % handle)

    def get_event_from_handle(self, handle):
        return self._get_from_handle(EVENT_KEY, Event, handle)

    def get_family_from_handle(self, handle):
        return self._get_from_handle(FAMILY_KEY, Family, handle)

    def get_repository_from_handle(self, handle):
        return self._get_from_handle(REPOSITORY_KEY, Repository, handle)

    def get_person_from_handle(self, handle):
        return self._get_from_handle(PERSON_KEY, Person, handle)

    def get_place_from_handle(self, handle):
        return self._get_from_handle(PLACE_KEY, Place, handle)

    def get_citation_from_handle(self, handle):
        return self._get_from_handle(CITATION_KEY, Citation, handle)

    def get_source_from_handle(self, handle):
        return self._get_from_handle(SOURCE_KEY, Source, handle)

    def get_note_from_handle(self, handle):
        return self._get_from_handle(NOTE_KEY, Note, handle)

    def get_media_from_handle(self, handle):
        return self._get_from_handle(MEDIA_KEY, Media, handle)

    def get_tag_from_handle(self, handle):
        return self._get_from_handle(TAG_KEY, Tag, handle)

    ################################################################
    #
    # get_*_from_gramps_id methods
    #
    ################################################################

    def get_person_from_gramps_id(self, gramps_id):
        data = self._get_raw_person_from_id_data(gramps_id)
        return Person.create(data)

    def get_family_from_gramps_id(self, gramps_id):
        data = self._get_raw_family_from_id_data(gramps_id)
        return Family.create(data)

    def get_citation_from_gramps_id(self, gramps_id):
        data = self._get_raw_citation_from_id_data(gramps_id)
        return Citation.create(data)

    def get_source_from_gramps_id(self, gramps_id):
        data = self._get_raw_source_from_id_data(gramps_id)
        return Source.create(data)

    def get_event_from_gramps_id(self, gramps_id):
        data = self._get_raw_event_from_id_data(gramps_id)
        return Event.create(data)

    def get_media_from_gramps_id(self, gramps_id):
        data = self._get_raw_media_from_id_data(gramps_id)
        return Media.create(data)

    def get_place_from_gramps_id(self, gramps_id):
        data = self._get_raw_place_from_id_data(gramps_id)
        return Place.create(data)

    def get_repository_from_gramps_id(self, gramps_id):
        data = self._get_raw_repository_from_id_data(gramps_id)
        return Repository.create(data)

    def get_note_from_gramps_id(self, gramps_id):
        data = self._get_raw_note_from_id_data(gramps_id)
        return Note.create(data)

    ################################################################
    #
    # has_*_handle methods
    #
    ################################################################

    def _has_handle(self, obj_key, handle):
        """
        Return True if the handle exists in the database.
        """
        raise NotImplementedError

    def has_person_handle(self, handle):
        return self._has_handle(PERSON_KEY, handle)

    def has_family_handle(self, handle):
        return self._has_handle(FAMILY_KEY, handle)

    def has_source_handle(self, handle):
        return self._has_handle(SOURCE_KEY, handle)

    def has_citation_handle(self, handle):
        return self._has_handle(CITATION_KEY, handle)

    def has_event_handle(self, handle):
        return self._has_handle(EVENT_KEY, handle)

    def has_media_handle(self, handle):
        return self._has_handle(MEDIA_KEY, handle)

    def has_place_handle(self, handle):
        return self._has_handle(PLACE_KEY, handle)

    def has_repository_handle(self, handle):
        return self._has_handle(REPOSITORY_KEY, handle)

    def has_note_handle(self, handle):
        return self._has_handle(NOTE_KEY, handle)

    def has_tag_handle(self, handle):
        return self._has_handle(TAG_KEY, handle)

    ################################################################
    #
    # has_*_gramps_id methods
    #
    ################################################################

    def _has_gramps_id(self, obj_key, gramps_id):
        raise NotImplementedError

    def has_person_gramps_id(self, gramps_id):
        return self._has_gramps_id(PERSON_KEY, gramps_id)

    def has_family_gramps_id(self, gramps_id):
        return self._has_gramps_id(FAMILY_KEY, gramps_id)

    def has_source_gramps_id(self, gramps_id):
        return self._has_gramps_id(SOURCE_KEY, gramps_id)

    def has_citation_gramps_id(self, gramps_id):
        return self._has_gramps_id(CITATION_KEY, gramps_id)

    def has_event_gramps_id(self, gramps_id):
        return self._has_gramps_id(EVENT_KEY, gramps_id)

    def has_media_gramps_id(self, gramps_id):
        return self._has_gramps_id(MEDIA_KEY, gramps_id)

    def has_place_gramps_id(self, gramps_id):
        return self._has_gramps_id(PLACE_KEY, gramps_id)

    def has_repository_gramps_id(self, gramps_id):
        return self._has_gramps_id(REPOSITORY_KEY, gramps_id)

    def has_note_gramps_id(self, gramps_id):
        return self._has_gramps_id(NOTE_KEY, gramps_id)

    ################################################################
    #
    # get_*_cursor methods
    #
    ################################################################

    def get_place_cursor(self):
        return Cursor(self._iter_raw_place_data)

    def get_place_tree_cursor(self):
        return Cursor(self._iter_raw_place_tree_data)

    def get_person_cursor(self):
        return Cursor(self._iter_raw_person_data)

    def get_family_cursor(self):
        return Cursor(self._iter_raw_family_data)

    def get_event_cursor(self):
        return Cursor(self._iter_raw_event_data)

    def get_note_cursor(self):
        return Cursor(self._iter_raw_note_data)

    def get_tag_cursor(self):
        return Cursor(self._iter_raw_tag_data)

    def get_repository_cursor(self):
        return Cursor(self._iter_raw_repository_data)

    def get_media_cursor(self):
        return Cursor(self._iter_raw_media_data)

    def get_citation_cursor(self):
        return Cursor(self._iter_raw_citation_data)

    def get_source_cursor(self):
        return Cursor(self._iter_raw_source_data)

    ################################################################
    #
    # iter_*_handles methods
    #
    ################################################################

    def _iter_handles(self, obj_key):
        raise NotImplementedError

    def iter_person_handles(self):
        """
        Return an iterator over handles for Persons in the database
        """
        return self._iter_handles(PERSON_KEY)

    def iter_family_handles(self):
        """
        Return an iterator over handles for Families in the database
        """
        return self._iter_handles(FAMILY_KEY)

    def iter_citation_handles(self):
        """
        Return an iterator over database handles, one handle for each Citation
        in the database.
        """
        return self._iter_handles(CITATION_KEY)

    def iter_event_handles(self):
        """
        Return an iterator over handles for Events in the database
        """
        return self._iter_handles(EVENT_KEY)

    def iter_media_handles(self):
        """
        Return an iterator over handles for Media in the database
        """
        return self._iter_handles(MEDIA_KEY)

    def iter_note_handles(self):
        """
        Return an iterator over handles for Notes in the database
        """
        return self._iter_handles(NOTE_KEY)

    def iter_place_handles(self):
        """
        Return an iterator over handles for Places in the database
        """
        return self._iter_handles(PLACE_KEY)

    def iter_repository_handles(self):
        """
        Return an iterator over handles for Repositories in the database
        """
        return self._iter_handles(REPOSITORY_KEY)

    def iter_source_handles(self):
        """
        Return an iterator over handles for Sources in the database
        """
        return self._iter_handles(SOURCE_KEY)

    def iter_tag_handles(self):
        """
        Return an iterator over handles for Tags in the database
        """
        return self._iter_handles(TAG_KEY)

    ################################################################
    #
    # iter_* methods
    #
    ################################################################

    def _iter_objects(self, class_):
        """
        Iterate over items in a class.
        """
        cursor = self._get_table_func(class_.__name__, "cursor_func")
        for data in cursor():
            yield class_.create(data[1])

    def iter_people(self):
        return self._iter_objects(Person)

    def iter_families(self):
        return self._iter_objects(Family)

    def iter_citations(self):
        return self._iter_objects(Citation)

    def iter_events(self):
        return self._iter_objects(Event)

    def iter_media(self):
        return self._iter_objects(Media)

    def iter_notes(self):
        return self._iter_objects(Note)

    def iter_places(self):
        return self._iter_objects(Place)

    def iter_repositories(self):
        return self._iter_objects(Repository)

    def iter_sources(self):
        return self._iter_objects(Source)

    def iter_tags(self):
        return self._iter_objects(Tag)

    ################################################################
    #
    # _iter_raw_*_data methods
    #
    ################################################################

    def _iter_raw_data(self, obj_key):
        raise NotImplementedError

    def _iter_raw_person_data(self):
        """
        Return an iterator over raw Person data.
        """
        return self._iter_raw_data(PERSON_KEY)

    def _iter_raw_family_data(self):
        """
        Return an iterator over raw Family data.
        """
        return self._iter_raw_data(FAMILY_KEY)

    def _iter_raw_event_data(self):
        """
        Return an iterator over raw Event data.
        """
        return self._iter_raw_data(EVENT_KEY)

    def _iter_raw_place_data(self):
        """
        Return an iterator over raw Place data.
        """
        return self._iter_raw_data(PLACE_KEY)

    def _iter_raw_repository_data(self):
        """
        Return an iterator over raw Repository data.
        """
        return self._iter_raw_data(REPOSITORY_KEY)

    def _iter_raw_source_data(self):
        """
        Return an iterator over raw Source data.
        """
        return self._iter_raw_data(SOURCE_KEY)

    def _iter_raw_citation_data(self):
        """
        Return an iterator over raw Citation data.
        """
        return self._iter_raw_data(CITATION_KEY)

    def _iter_raw_media_data(self):
        """
        Return an iterator over raw Media data.
        """
        return self._iter_raw_data(MEDIA_KEY)

    def _iter_raw_note_data(self):
        """
        Return an iterator over raw Note data.
        """
        return self._iter_raw_data(NOTE_KEY)

    def _iter_raw_tag_data(self):
        """
        Return an iterator over raw Tag data.
        """
        return self._iter_raw_data(TAG_KEY)

    def _iter_raw_place_tree_data(self):
        """
        Return an iterator over raw data in the place hierarchy.
        """
        raise NotImplementedError

    ################################################################
    #
    # get_raw_*_data methods
    #
    ################################################################

    def _get_raw_data(self, obj_key, handle):
        """
        Return raw (serialized and pickled) object from handle.
        """
        raise NotImplementedError

    def get_raw_person_data(self, handle):
        return self._get_raw_data(PERSON_KEY, handle)

    def get_raw_family_data(self, handle):
        return self._get_raw_data(FAMILY_KEY, handle)

    def get_raw_source_data(self, handle):
        return self._get_raw_data(SOURCE_KEY, handle)

    def get_raw_citation_data(self, handle):
        return self._get_raw_data(CITATION_KEY, handle)

    def get_raw_event_data(self, handle):
        return self._get_raw_data(EVENT_KEY, handle)

    def get_raw_media_data(self, handle):
        return self._get_raw_data(MEDIA_KEY, handle)

    def get_raw_place_data(self, handle):
        return self._get_raw_data(PLACE_KEY, handle)

    def get_raw_repository_data(self, handle):
        return self._get_raw_data(REPOSITORY_KEY, handle)

    def get_raw_note_data(self, handle):
        return self._get_raw_data(NOTE_KEY, handle)

    def get_raw_tag_data(self, handle):
        return self._get_raw_data(TAG_KEY, handle)

    ################################################################
    #
    # get_raw_*_from_id_data methods
    #
    ################################################################

    def _get_raw_from_id_data(self, obj_key, gramps_id):
        raise NotImplementedError

    def _get_raw_person_from_id_data(self, gramps_id):
        return self._get_raw_from_id_data(PERSON_KEY, gramps_id)

    def _get_raw_family_from_id_data(self, gramps_id):
        return self._get_raw_from_id_data(FAMILY_KEY, gramps_id)

    def _get_raw_source_from_id_data(self, gramps_id):
        return self._get_raw_from_id_data(SOURCE_KEY, gramps_id)

    def _get_raw_citation_from_id_data(self, gramps_id):
        return self._get_raw_from_id_data(CITATION_KEY, gramps_id)

    def _get_raw_event_from_id_data(self, gramps_id):
        return self._get_raw_from_id_data(EVENT_KEY, gramps_id)

    def _get_raw_media_from_id_data(self, gramps_id):
        return self._get_raw_from_id_data(MEDIA_KEY, gramps_id)

    def _get_raw_place_from_id_data(self, gramps_id):
        return self._get_raw_from_id_data(PLACE_KEY, gramps_id)

    def _get_raw_repository_from_id_data(self, gramps_id):
        return self._get_raw_from_id_data(REPOSITORY_KEY, gramps_id)

    def _get_raw_note_from_id_data(self, gramps_id):
        return self._get_raw_from_id_data(NOTE_KEY, gramps_id)

    ################################################################
    #
    # add_* methods
    #
    ################################################################

    def _add_base(self, obj, trans, set_gid, find_func, commit_func):
        if not obj.handle:
            obj.handle = create_id()
        if (not obj.gramps_id) and set_gid:
            obj.gramps_id = find_func()
        if (not obj.gramps_id):
            # give it a random value for the moment:
            obj.gramps_id = str(random.random())
        commit_func(obj, trans)
        return obj.handle

    def add_person(self, person, trans, set_gid=True):
        return self._add_base(person, trans, set_gid,
                              self.find_next_person_gramps_id,
                              self.commit_person)

    def add_family(self, family, trans, set_gid=True):
        return self._add_base(family, trans, set_gid,
                              self.find_next_family_gramps_id,
                              self.commit_family)

    def add_event(self, event, trans, set_gid=True):
        return self._add_base(event, trans, set_gid,
                              self.find_next_event_gramps_id,
                              self.commit_event)

    def add_place(self, place, trans, set_gid=True):
        return self._add_base(place, trans, set_gid,
                              self.find_next_place_gramps_id,
                              self.commit_place)

    def add_repository(self, repository, trans, set_gid=True):
        return self._add_base(repository, trans, set_gid,
                              self.find_next_repository_gramps_id,
                              self.commit_repository)

    def add_source(self, source, trans, set_gid=True):
        return self._add_base(source, trans, set_gid,
                              self.find_next_source_gramps_id,
                              self.commit_source)

    def add_citation(self, citation, trans, set_gid=True):
        return self._add_base(citation, trans, set_gid,
                              self.find_next_citation_gramps_id,
                              self.commit_citation)

    def add_media(self, media, trans, set_gid=True):
        return self._add_base(media, trans, set_gid,
                              self.find_next_media_gramps_id,
                              self.commit_media)

    def add_note(self, note, trans, set_gid=True):
        return self._add_base(note, trans, set_gid,
                              self.find_next_note_gramps_id,
                              self.commit_note)

    def add_tag(self, tag, trans):
        if not tag.handle:
            tag.handle = create_id()
        self.commit_tag(tag, trans)
        return tag.handle

    ################################################################
    #
    # commit_* methods
    #
    ################################################################

    def _commit_base(self, obj, obj_key, trans, change_time):
        """
        Commit the specified object to the database, storing the changes as
        part of the transaction.
        """
        raise NotImplementedError

    def commit_person(self, person, trans, change_time=None):
        """
        Commit the specified Person to the database, storing the changes as
        part of the transaction.
        """
        old_data = self._commit_base(person, PERSON_KEY, trans, change_time)

        if old_data:
            old_person = Person(old_data)
            # Update gender statistics if necessary
            if (old_person.gender != person.gender
                    or (old_person.primary_name.first_name !=
                        person.primary_name.first_name)):

                self.genderStats.uncount_person(old_person)
                self.genderStats.count_person(person)
            # Update surname list if necessary
            if (self._order_by_person_key(person) !=
                    self._order_by_person_key(old_person)):
                self.remove_from_surname_list(old_person)
                self.add_to_surname_list(person, trans.batch)
        else:
            self.genderStats.count_person(person)
            self.add_to_surname_list(person, trans.batch)

        # Other misc update tasks:
        self.individual_attributes.update(
            [str(attr.type) for attr in person.attribute_list
             if attr.type.is_custom() and str(attr.type)])

        self.event_role_names.update([str(eref.role)
                                      for eref in person.event_ref_list
                                      if eref.role.is_custom()])

        self.name_types.update([str(name.type)
                                for name in ([person.primary_name]
                                             + person.alternate_names)
                                if name.type.is_custom()])
        all_surn = []  # new list we will use for storage
        all_surn += person.primary_name.get_surname_list()
        for asurname in person.alternate_names:
            all_surn += asurname.get_surname_list()
        self.origin_types.update([str(surn.origintype) for surn in all_surn
                                  if surn.origintype.is_custom()])
        all_surn = None
        self.url_types.update([str(url.type) for url in person.urls
                               if url.type.is_custom()])
        attr_list = []
        for mref in person.media_list:
            attr_list += [str(attr.type) for attr in mref.attribute_list
                          if attr.type.is_custom() and str(attr.type)]
        self.media_attributes.update(attr_list)

    def commit_family(self, family, trans, change_time=None):
        """
        Commit the specified Family to the database, storing the changes as
        part of the transaction.
        """
        self._commit_base(family, FAMILY_KEY, trans, change_time)

        # Misc updates:
        self.family_attributes.update(
            [str(attr.type) for attr in family.attribute_list
             if attr.type.is_custom() and str(attr.type)])

        rel_list = []
        for ref in family.child_ref_list:
            if ref.frel.is_custom():
                rel_list.append(str(ref.frel))
            if ref.mrel.is_custom():
                rel_list.append(str(ref.mrel))
        self.child_ref_types.update(rel_list)

        self.event_role_names.update(
            [str(eref.role) for eref in family.event_ref_list
             if eref.role.is_custom()])

        if family.type.is_custom():
            self.family_rel_types.add(str(family.type))

        attr_list = []
        for mref in family.media_list:
            attr_list += [str(attr.type) for attr in mref.attribute_list
                          if attr.type.is_custom() and str(attr.type)]
        self.media_attributes.update(attr_list)

    def commit_citation(self, citation, trans, change_time=None):
        """
        Commit the specified Citation to the database, storing the changes as
        part of the transaction.
        """
        self._commit_base(citation, CITATION_KEY, trans, change_time)

        # Misc updates:
        attr_list = []
        for mref in citation.media_list:
            attr_list += [str(attr.type) for attr in mref.attribute_list
                          if attr.type.is_custom() and str(attr.type)]
        self.media_attributes.update(attr_list)

        self.source_attributes.update(
            [str(attr.type) for attr in citation.attribute_list
             if attr.type.is_custom() and str(attr.type)])

    def commit_source(self, source, trans, change_time=None):
        """
        Commit the specified Source to the database, storing the changes as
        part of the transaction.
        """
        self._commit_base(source, SOURCE_KEY, trans, change_time)

        # Misc updates:
        self.source_media_types.update(
            [str(ref.media_type) for ref in source.reporef_list
             if ref.media_type.is_custom()])

        attr_list = []
        for mref in source.media_list:
            attr_list += [str(attr.type) for attr in mref.attribute_list
                          if attr.type.is_custom() and str(attr.type)]
        self.media_attributes.update(attr_list)
        self.source_attributes.update(
            [str(attr.type) for attr in source.attribute_list
             if attr.type.is_custom() and str(attr.type)])

    def commit_repository(self, repository, trans, change_time=None):
        """
        Commit the specified Repository to the database, storing the changes
        as part of the transaction.
        """
        self._commit_base(repository, REPOSITORY_KEY, trans, change_time)

        # Misc updates:
        if repository.type.is_custom():
            self.repository_types.add(str(repository.type))

        self.url_types.update([str(url.type) for url in repository.urls
                               if url.type.is_custom()])

    def commit_note(self, note, trans, change_time=None):
        """
        Commit the specified Note to the database, storing the changes as part
        of the transaction.
        """
        self._commit_base(note, NOTE_KEY, trans, change_time)

        # Misc updates:
        if note.type.is_custom():
            self.note_types.add(str(note.type))

    def commit_place(self, place, trans, change_time=None):
        """
        Commit the specified Place to the database, storing the changes as
        part of the transaction.
        """
        self._commit_base(place, PLACE_KEY, trans, change_time)

        # Misc updates:
        if place.get_type().is_custom():
            self.place_types.add(str(place.get_type()))

        self.url_types.update([str(url.type) for url in place.urls
                               if url.type.is_custom()])

        attr_list = []
        for mref in place.media_list:
            attr_list += [str(attr.type) for attr in mref.attribute_list
                          if attr.type.is_custom() and str(attr.type)]
        self.media_attributes.update(attr_list)

    def commit_event(self, event, trans, change_time=None):
        """
        Commit the specified Event to the database, storing the changes as
        part of the transaction.
        """
        self._commit_base(event, EVENT_KEY, trans, change_time)

        # Misc updates:
        self.event_attributes.update(
            [str(attr.type) for attr in event.attribute_list
             if attr.type.is_custom() and str(attr.type)])
        if event.type.is_custom():
            self.event_names.add(str(event.type))
        attr_list = []
        for mref in event.media_list:
            attr_list += [str(attr.type) for attr in mref.attribute_list
                          if attr.type.is_custom() and str(attr.type)]
        self.media_attributes.update(attr_list)

    def commit_tag(self, tag, trans, change_time=None):
        """
        Commit the specified Tag to the database, storing the changes as
        part of the transaction.
        """
        self._commit_base(tag, TAG_KEY, trans, change_time)

    def commit_media(self, media, trans, change_time=None):
        """
        Commit the specified Media to the database, storing the changes
        as part of the transaction.
        """
        self._commit_base(media, MEDIA_KEY, trans, change_time)

        # Misc updates:
        self.media_attributes.update(
            [str(attr.type) for attr in media.attribute_list
             if attr.type.is_custom() and str(attr.type)])

    def _after_commit(self, transaction):
        """
        Post-transaction commit processing
        """
        # Reset callbacks if necessary
        if transaction.batch or not len(transaction):
            return
        if self.undo_callback:
            self.undo_callback(_("_Undo %s") % transaction.get_description())
        if self.redo_callback:
            self.redo_callback(None)
        if self.undo_history_callback:
            self.undo_history_callback()

    ################################################################
    #
    # remove_* methods
    #
    ################################################################

    def _do_remove(self, handle, transaction, obj_key):
        raise NotImplementedError

    def remove_person(self, handle, transaction):
        """
        Remove the Person specified by the database handle from the
        database, preserving the change in the passed transaction.
        """
        self._do_remove(handle, transaction, PERSON_KEY)

    def remove_source(self, handle, transaction):
        """
        Remove the Source specified by the database handle from the
        database, preserving the change in the passed transaction.
        """
        self._do_remove(handle, transaction, SOURCE_KEY)

    def remove_citation(self, handle, transaction):
        """
        Remove the Citation specified by the database handle from the
        database, preserving the change in the passed transaction.
        """
        self._do_remove(handle, transaction, CITATION_KEY)

    def remove_event(self, handle, transaction):
        """
        Remove the Event specified by the database handle from the
        database, preserving the change in the passed transaction.
        """
        self._do_remove(handle, transaction, EVENT_KEY)

    def remove_media(self, handle, transaction):
        """
        Remove the MediaPerson specified by the database handle from the
        database, preserving the change in the passed transaction.
        """
        self._do_remove(handle, transaction, MEDIA_KEY)

    def remove_place(self, handle, transaction):
        """
        Remove the Place specified by the database handle from the
        database, preserving the change in the passed transaction.
        """
        self._do_remove(handle, transaction, PLACE_KEY)

    def remove_family(self, handle, transaction):
        """
        Remove the Family specified by the database handle from the
        database, preserving the change in the passed transaction.
        """
        self._do_remove(handle, transaction, FAMILY_KEY)

    def remove_repository(self, handle, transaction):
        """
        Remove the Repository specified by the database handle from the
        database, preserving the change in the passed transaction.
        """
        self._do_remove(handle, transaction, REPOSITORY_KEY)

    def remove_note(self, handle, transaction):
        """
        Remove the Note specified by the database handle from the
        database, preserving the change in the passed transaction.
        """
        self._do_remove(handle, transaction, NOTE_KEY)

    def remove_tag(self, handle, transaction):
        """
        Remove the Tag specified by the database handle from the
        database, preserving the change in the passed transaction.
        """
        self._do_remove(handle, transaction, TAG_KEY)

    ################################################################
    #
    # get_*_types methods
    #
    ################################################################

    def get_event_attribute_types(self):
        """
        Return a list of all Attribute types assocated with Event instances
        in the database.
        """
        return list(self.event_attributes)

    def get_event_types(self):
        """
        Return a list of all event types in the database.
        """
        return list(self.event_names)

    def get_person_event_types(self):
        """
        Deprecated:  Use get_event_types
        """
        return list(self.event_names)

    def get_person_attribute_types(self):
        """
        Return a list of all Attribute types assocated with Person instances
        in the database.
        """
        return list(self.individual_attributes)

    def get_family_attribute_types(self):
        """
        Return a list of all Attribute types assocated with Family instances
        in the database.
        """
        return list(self.family_attributes)

    def get_family_event_types(self):
        """
        Deprecated:  Use get_event_types
        """
        return list(self.event_names)

    def get_media_attribute_types(self):
        """
        Return a list of all Attribute types assocated with Media and MediaRef
        instances in the database.
        """
        return list(self.media_attributes)

    def get_family_relation_types(self):
        """
        Return a list of all relationship types assocated with Family
        instances in the database.
        """
        return list(self.family_rel_types)

    def get_child_reference_types(self):
        """
        Return a list of all child reference types assocated with Family
        instances in the database.
        """
        return list(self.child_ref_types)

    def get_event_roles(self):
        """
        Return a list of all custom event role names assocated with Event
        instances in the database.
        """
        return list(self.event_role_names)

    def get_name_types(self):
        """
        Return a list of all custom names types assocated with Person
        instances in the database.
        """
        return list(self.name_types)

    def get_origin_types(self):
        """
        Return a list of all custom origin types assocated with Person/Surname
        instances in the database.
        """
        return list(self.origin_types)

    def get_repository_types(self):
        """
        Return a list of all custom repository types assocated with Repository
        instances in the database.
        """
        return list(self.repository_types)

    def get_note_types(self):
        """
        Return a list of all custom note types assocated with Note instances
        in the database.
        """
        return list(self.note_types)

    def get_source_attribute_types(self):
        """
        Return a list of all Attribute types assocated with Source/Citation
        instances in the database.
        """
        return list(self.source_attributes)

    def get_source_media_types(self):
        """
        Return a list of all custom source media types assocated with Source
        instances in the database.
        """
        return list(self.source_media_types)

    def get_url_types(self):
        """
        Return a list of all custom names types assocated with Url instances
        in the database.
        """
        return list(self.url_types)

    def get_place_types(self):
        """
        Return a list of all custom place types assocated with Place instances
        in the database.
        """
        return list(self.place_types)

    ################################################################
    #
    # get_*_bookmarks methods
    #
    ################################################################

    def get_bookmarks(self):
        return self.bookmarks

    def get_citation_bookmarks(self):
        return self.citation_bookmarks

    def get_event_bookmarks(self):
        return self.event_bookmarks

    def get_family_bookmarks(self):
        return self.family_bookmarks

    def get_media_bookmarks(self):
        return self.media_bookmarks

    def get_note_bookmarks(self):
        return self.note_bookmarks

    def get_place_bookmarks(self):
        return self.place_bookmarks

    def get_repo_bookmarks(self):
        return self.repo_bookmarks

    def get_source_bookmarks(self):
        return self.source_bookmarks

    ################################################################
    #
    # Other methods
    #
    ################################################################

    def get_default_handle(self):
        return self._get_metadata("default-person-handle", None)

    def get_default_person(self):
        handle = self.get_default_handle()
        if handle:
            return self.get_person_from_handle(handle)
        else:
            return None

    def set_default_person_handle(self, handle):
        self._set_metadata("default-person-handle", handle)
        self.emit('home-person-changed')

    def get_mediapath(self):
        return self._get_metadata("media-path", None)

    def set_mediapath(self, mediapath):
        return self._set_metadata("media-path", mediapath)

    def get_surname_list(self):
        """
        Return the list of locale-sorted surnames contained in the database.
        """
        return self.surname_list

    def add_to_surname_list(self, person, batch_transaction):
        """
        Add surname to surname list
        """
        if batch_transaction:
            return
        name = None
        primary_name = person.get_primary_name()
        if primary_name:
            surname_list = primary_name.get_surname_list()
            if len(surname_list) > 0:
                name = surname_list[0].surname
        if name is None:
            return
        i = bisect.bisect(self.surname_list, name)
        if 0 < i <= len(self.surname_list):
            if self.surname_list[i-1] != name:
                self.surname_list.insert(i, name)
        else:
            self.surname_list.insert(i, name)

    def remove_from_surname_list(self, person):
        """
        Check whether there are persons with the same surname left in
        the database.

        If not then we need to remove the name from the list.
        The function must be overridden in the derived class.
        """
        name = None
        primary_name = person.get_primary_name()
        if primary_name:
            surname_list = primary_name.get_surname_list()
            if len(surname_list) > 0:
                name = surname_list[0].surname
        if name is None:
            return
        if name in self.surname_list:
            self.surname_list.remove(name)

    def get_gender_stats(self):
        """
        Returns a dictionary of
        {given_name: (male_count, female_count, unknown_count)}
        """
        raise NotImplementedError

    def save_gender_stats(self, gstats):
        raise NotImplementedError

    def get_researcher(self):
        return self.owner

    def set_researcher(self, owner):
        self.owner.set_from(owner)

    def request_rebuild(self):
        self.emit('person-rebuild')
        self.emit('family-rebuild')
        self.emit('place-rebuild')
        self.emit('source-rebuild')
        self.emit('citation-rebuild')
        self.emit('media-rebuild')
        self.emit('event-rebuild')
        self.emit('repository-rebuild')
        self.emit('note-rebuild')
        self.emit('tag-rebuild')

    def get_save_path(self):
        return self._directory

    def _set_save_path(self, directory):
        self._directory = directory
        if directory:
            self.full_name = os.path.abspath(self._directory)
            self.path = self.full_name
            self.brief_name = os.path.basename(self._directory)
        else:
            self.full_name = None
            self.path = None
            self.brief_name = None

    def report_bm_change(self):
        """
        Add 1 to the number of bookmark changes during this session.
        """
        self._bm_changes += 1

    def db_has_bm_changes(self):
        """
        Return whethere there were bookmark changes during the session.
        """
        return self._bm_changes > 0

    def get_undodb(self):
        return self.undodb

    def undo(self, update_history=True):
        return self.undodb.undo(update_history)

    def redo(self, update_history=True):
        return self.undodb.redo(update_history)

    def get_summary(self):
        """
        Returns dictionary of summary item.
        Should include, if possible:

        _("Number of people")
        _("Version")
        _("Data version")
        """
        return {
            _("Number of people"): self.get_number_of_people(),
            _("Number of families"): self.get_number_of_families(),
            _("Number of sources"): self.get_number_of_sources(),
            _("Number of citations"): self.get_number_of_citations(),
            _("Number of events"): self.get_number_of_events(),
            _("Number of media"): self.get_number_of_media(),
            _("Number of places"): self.get_number_of_places(),
            _("Number of repositories"): self.get_number_of_repositories(),
            _("Number of notes"): self.get_number_of_notes(),
            _("Number of tags"): self.get_number_of_tags(),
            _("Schema version"): ".".join([str(v) for v in self.VERSION]),
        }

    def _order_by_person_key(self, person):
        """
        All non pa/matronymic surnames are used in indexing.
        pa/matronymic not as they change for every generation!
        returns a byte string
        """
        order_by = ""
        if person.primary_name:
            order_by_list = [surname.surname + " " +
                             person.primary_name.first_name
                             for surname in person.primary_name.surname_list
                             if (int(surname.origintype) not in
                                 [NameOriginType.PATRONYMIC,
                                  NameOriginType.MATRONYMIC])]
            order_by = " ".join(order_by_list)
        return glocale.sort_key(order_by)

    def _get_person_data(self, person):
        """
        Given a Person, return primary_name.first_name and surname.
        """
        given_name = ""
        surname = ""
        if person:
            primary_name = person.get_primary_name()
            if primary_name:
                given_name = primary_name.get_first_name()
                surname_list = primary_name.get_surname_list()
                if len(surname_list) > 0:
                    surname_obj = surname_list[0]
                    if surname_obj:
                        surname = surname_obj.surname
        return (given_name, surname)

    def _get_place_data(self, place):
        """
        Given a Place, return the first PlaceRef handle.
        """
        enclosed_by = ""
        for placeref in place.get_placeref_list():
            enclosed_by = placeref.ref
            break
        return enclosed_by
<<<<<<< HEAD
    
=======

    def _gramps_upgrade(self, version, directory, callback=None):
        """
        Here we do the calls for stepwise schema upgrades.
        We assume that we need to rebuild secondary and reference maps.
        """
        UpdateCallback.__init__(self, callback)

        start = time.time()

        from gramps.gen.db.upgrade import (
            gramps_upgrade_14, gramps_upgrade_15, gramps_upgrade_16,
            gramps_upgrade_17, gramps_upgrade_18, gramps_upgrade_19,
            gramps_upgrade_20)

        if version < 14:
            gramps_upgrade_14(self)
        if version < 15:
            gramps_upgrade_15(self)
        if version < 16:
            gramps_upgrade_16(self)
        if version < 17:
            gramps_upgrade_17(self)
        if version < 18:
            gramps_upgrade_18(self)
        if version < 19:
            gramps_upgrade_19(self)
        if version < 20:
            gramps_upgrade_20(self)

        self.rebuild_secondary(callback)
        self.reindex_reference_map(callback)
        self.reset()

        self.set_schema_version(self.VERSION[0])
        LOG.debug("Upgrade time: %d seconds" % int(time.time() - start))

    def get_schema_version(self):
        """ Return current schema version as an int """
        return int(self._get_metadata('version', default='0'))

    def set_schema_version(self, value):
        """ set the current schema version """
        self._set_metadata('version', str(value))
>>>>>>> e3b6076e
<|MERGE_RESOLUTION|>--- conflicted
+++ resolved
@@ -2479,9 +2479,6 @@
             enclosed_by = placeref.ref
             break
         return enclosed_by
-<<<<<<< HEAD
-    
-=======
 
     def _gramps_upgrade(self, version, directory, callback=None):
         """
@@ -2526,4 +2523,4 @@
     def set_schema_version(self, value):
         """ set the current schema version """
         self._set_metadata('version', str(value))
->>>>>>> e3b6076e
+    