#
# Gramps - a GTK+/GNOME based genealogy program
#
# Copyright (C) 2017,2024       Nick Hall
# Copyright (C) 2024            Doug Blank
#
# This program is free software; you can redistribute it and/or modify
# it under the terms of the GNU General Public License as published by
# the Free Software Foundation; either version 2 of the License, or
# (at your option) any later version.
#
# This program is distributed in the hope that it will be useful,
# but WITHOUT ANY WARRANTY; without even the implied warranty of
# MERCHANTABILITY or FITNESS FOR A PARTICULAR PURPOSE.  See the
# GNU General Public License for more details.
#
# You should have received a copy of the GNU General Public License
# along with this program; if not, write to the Free Software
# Foundation, Inc., 51 Franklin Street, Fifth Floor, Boston, MA 02110-1301 USA.
#

"""
Serialization utilities for Gramps.
"""

# ------------------------------------------------------------------------
#
# Python modules
#
# ------------------------------------------------------------------------
import pickle
import logging

LOG = logging.getLogger(".serialize")

# ------------------------------------------------------------------------
#
# Gramps modules
#
# ------------------------------------------------------------------------
import gramps.gen.lib as lib
<<<<<<< HEAD

LOG = logging.getLogger(".serialize")


class DataDict(dict):
    """
    A wrapper around a data dict that also provides an
    object interface.
    """

    def __str__(self):
        if "_object" not in self:
            self["_object"] = from_dict(self)
        return str(self["_object"])

    def __getattr__(self, key):
        if key.startswith("_"):
            raise AttributeError("can't use this API to access hidden attributes")

        if key in self:
            value = self[key]
        else:
            if "_object" not in self:
                self["_object"] = from_dict(self)
            return getattr(self["_object"], key)

        if isinstance(value, dict):
            return DataDict(value)
        elif isinstance(value, list):
            return DataList(value)
        else:
            return value


class DataList(list):
    """
    A wrapper around a data list.
    """

    def __getitem__(self, position):
        value = super().__getitem__(position)
        if isinstance(value, dict):
            return DataDict(value)
        elif isinstance(value, list):
            return DataList(value)
        else:
            return value


def __object_hook(obj_dict):
    _class = obj_dict.pop("_class")
    cls = lib.__dict__[_class]
    obj = cls.__new__(cls)
    obj.set_object_state(obj_dict)
    return obj


def __default(obj):
    return obj.get_object_state()


def to_json(obj):
    """
    Encode a Gramps object in JSON format.

    :param obj: The object to be serialized.
    :type obj: object
    :returns: A JSON string.
    :rtype: str
    """
    return json.dumps(obj, default=__default, ensure_ascii=False)


def from_json(data):
    """
    Decode JSON data into a Gramps object hierarchy.

    :param data: The JSON string to be unserialized.
    :type data: str
    :returns: A Gramps object.
    :rtype: object
    """
    return json.loads(data, object_hook=__object_hook)


def to_dict(obj):
    """
    Convert a Gramps object into a struct.

    :param obj: The object to be serialized.
    :type obj: object
    :returns: A dictionary.
    :rtype: dict
    """
    return DataDict(json.loads(to_json(obj)))


def from_dict(dict):
    """
    Convert a dictionary into a Gramps object.

    :param dict: The dictionary to be unserialized.
    :type dict: dict
    :returns: A Gramps object.
    :rtype: object
    """
    return from_json(json.dumps(dict))
=======
from .json_utils import (
    dict_to_string,
    data_to_object,
    string_to_object,
    string_to_data,
    string_to_dict,
    object_to_data,
    object_to_dict,
    object_to_string,
    data_to_string,
)
>>>>>>> 8e53577d


class BlobSerializer:
    """
    Serializer for blob data

    In this serializer, data is a nested array,
    and string is pickled bytes.
    """

    data_field = "blob_data"
    metadata_field = "value"

    @staticmethod
    def data_to_object(data, obj_class):
        LOG.debug("blob, data_to_object: %s(%r)", obj_class, data)
        return obj_class.create(data)

    @staticmethod
    def string_to_object(obj_class, bytes):
        LOG.debug("blob, string_to_object: %r...", bytes[:35])
        return obj_class.create(pickle.loads(bytes))

    @staticmethod
    def string_to_data(bytes):
        LOG.debug("blob, string_to_data: %r...", bytes[:35])
        return pickle.loads(bytes)

    @staticmethod
    def object_to_string(obj):
        LOG.debug("blob, object_to_string: %r", obj)
        return pickle.dumps(obj.serialize())

    @staticmethod
    def data_to_string(data):
        LOG.debug("blob, data_to_string: %r", data)
        return pickle.dumps(data)

    @staticmethod
    def metadata_to_object(blob):
        return pickle.loads(blob)

    @staticmethod
    def object_to_metadata(value):
        return pickle.dumps(value)


class JSONSerializer:
    """
    Serializer for JSON data.

    In this serializer, data is a dict,
    and string is a JSON string.
    """

    data_field = "json_data"
    metadata_field = "json_data"

    @staticmethod
    def data_to_object(data, obj_class=None):
        LOG.debug("json, data_to_object: %r", data)
        return data_to_object(data)

    @staticmethod
    def string_to_object(obj_class, string):
        LOG.debug("json, string_to_object: %r...", string[:65])
        return string_to_object(string)

    @staticmethod
    def string_to_data(string):
        LOG.debug("json, string_to_data: %r...", string[:65])
        return string_to_data(string)

    @staticmethod
    def object_to_string(obj):
        LOG.debug("json, object_to_string: %r", obj)
        return object_to_string(obj)

    @staticmethod
    def object_to_data(obj):
        LOG.debug("json, object_to_string: %r", obj)
        return object_to_data(obj)

    @staticmethod
    def data_to_string(data):
        LOG.debug("json, data_to_string: %r", data)
        return data_to_string(data)

    @staticmethod
    def metadata_to_object(string):
        doc = string_to_dict(string)
        type_name = doc["type"]
        if type_name == "set":
            return set(doc["value"])
        elif type_name == "tuple":
            return tuple(doc["value"])
        elif type_name == "Researcher":
            return data_to_object(doc["value"])
        else:
            return doc["value"]

    @staticmethod
    def object_to_metadata(value):
        type_name = type(value).__name__
        if type_name in ("set", "tuple"):
            value = list(value)
        elif type_name == "Researcher":
            value = object_to_dict(value)

        data = {
            "type": type_name,
            "value": value,
        }
        return dict_to_string(data)<|MERGE_RESOLUTION|>--- conflicted
+++ resolved
@@ -39,115 +39,6 @@
 #
 # ------------------------------------------------------------------------
 import gramps.gen.lib as lib
-<<<<<<< HEAD
-
-LOG = logging.getLogger(".serialize")
-
-
-class DataDict(dict):
-    """
-    A wrapper around a data dict that also provides an
-    object interface.
-    """
-
-    def __str__(self):
-        if "_object" not in self:
-            self["_object"] = from_dict(self)
-        return str(self["_object"])
-
-    def __getattr__(self, key):
-        if key.startswith("_"):
-            raise AttributeError("can't use this API to access hidden attributes")
-
-        if key in self:
-            value = self[key]
-        else:
-            if "_object" not in self:
-                self["_object"] = from_dict(self)
-            return getattr(self["_object"], key)
-
-        if isinstance(value, dict):
-            return DataDict(value)
-        elif isinstance(value, list):
-            return DataList(value)
-        else:
-            return value
-
-
-class DataList(list):
-    """
-    A wrapper around a data list.
-    """
-
-    def __getitem__(self, position):
-        value = super().__getitem__(position)
-        if isinstance(value, dict):
-            return DataDict(value)
-        elif isinstance(value, list):
-            return DataList(value)
-        else:
-            return value
-
-
-def __object_hook(obj_dict):
-    _class = obj_dict.pop("_class")
-    cls = lib.__dict__[_class]
-    obj = cls.__new__(cls)
-    obj.set_object_state(obj_dict)
-    return obj
-
-
-def __default(obj):
-    return obj.get_object_state()
-
-
-def to_json(obj):
-    """
-    Encode a Gramps object in JSON format.
-
-    :param obj: The object to be serialized.
-    :type obj: object
-    :returns: A JSON string.
-    :rtype: str
-    """
-    return json.dumps(obj, default=__default, ensure_ascii=False)
-
-
-def from_json(data):
-    """
-    Decode JSON data into a Gramps object hierarchy.
-
-    :param data: The JSON string to be unserialized.
-    :type data: str
-    :returns: A Gramps object.
-    :rtype: object
-    """
-    return json.loads(data, object_hook=__object_hook)
-
-
-def to_dict(obj):
-    """
-    Convert a Gramps object into a struct.
-
-    :param obj: The object to be serialized.
-    :type obj: object
-    :returns: A dictionary.
-    :rtype: dict
-    """
-    return DataDict(json.loads(to_json(obj)))
-
-
-def from_dict(dict):
-    """
-    Convert a dictionary into a Gramps object.
-
-    :param dict: The dictionary to be unserialized.
-    :type dict: dict
-    :returns: A Gramps object.
-    :rtype: object
-    """
-    return from_json(json.dumps(dict))
-=======
 from .json_utils import (
     dict_to_string,
     data_to_object,
@@ -159,7 +50,6 @@
     object_to_string,
     data_to_string,
 )
->>>>>>> 8e53577d
 
 
 class BlobSerializer:
