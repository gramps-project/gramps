--- conflicted
+++ resolved
@@ -60,22 +60,14 @@
     _WORKGROUP = 0
 
     def __init__(self, dbstate, uistate, track, name, build_model,
-<<<<<<< HEAD
-                 share_button=False, merge_button=False,
-=======
-                 share_button=False, clone_button=False,
->>>>>>> ae322dbd
+                 share_button=False, clone_button=False, merge_button=False,
                  move_buttons=False, jump_button=False, **kwargs):
         """
         Create a new list, using the passed build_model to populate the list.
         """
         self.kwargs = kwargs
         EmbeddedList.__init__(self, dbstate, uistate, track, name, build_model,
-<<<<<<< HEAD
-                              share_button, merge_button,
-=======
-                              share_button, clone_button,
->>>>>>> ae322dbd
+                              share_button, clone_button, merge_button,
                               move_buttons, jump_button)
 
         # connect click on the first column
