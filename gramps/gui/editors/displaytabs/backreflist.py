--- conflicted
+++ resolved
@@ -89,12 +89,7 @@
     def is_empty(self):
         return self.model.count == 0
 
-<<<<<<< HEAD
-    def _create_buttons(self, share=False, merge=False, move=False, jump=False,
-=======
-    def _create_buttons(self,
-                        share=False, clone=False, move=False, jump=False,
->>>>>>> ae322dbd
+    def _create_buttons(self, share=False, clone=False, merge=False, move=False, jump=False,
                         top_label=None):
         """
         Create a button box consisting of one button: Edit.
