--- conflicted
+++ resolved
@@ -79,12 +79,8 @@
 
     def __init__(self, dbstate, uistate, track, name,
                  share_button=False, clone_button=False,
-<<<<<<< HEAD
-                 move_buttons=False, jump_button=False, top_label=None):
-=======
                  move_buttons=False, jump_button=False,
                  top_label=None):
->>>>>>> ae322dbd
         """
         Similar to the base class, except after Build.
 
