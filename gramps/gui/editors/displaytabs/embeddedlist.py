#
# Gramps - a GTK+/GNOME based genealogy program
#
# Copyright (C) 2000-2006  Donald N. Allingham
#               2009       Benny Malengier
#
# This program is free software; you can redistribute it and/or modify
# it under the terms of the GNU General Public License as published by
# the Free Software Foundation; either version 2 of the License, or
# (at your option) any later version.
#
# This program is distributed in the hope that it will be useful,
# but WITHOUT ANY WARRANTY; without even the implied warranty of
# MERCHANTABILITY or FITNESS FOR A PARTICULAR PURPOSE.  See the
# GNU General Public License for more details.
#
# You should have received a copy of the GNU General Public License
# along with this program; if not, write to the Free Software
# Foundation, Inc., 51 Franklin Street, Fifth Floor, Boston, MA 02110-1301 USA.
#

#-------------------------------------------------------------------------
#
# python
#
#-------------------------------------------------------------------------
import pickle

#-------------------------------------------------------------------------
#
# GTK libraries
#
#-------------------------------------------------------------------------
from gi.repository import GObject
from gi.repository import GLib
from gi.repository import Gdk
from gi.repository import Gtk
from gi.repository import Pango

#-------------------------------------------------------------------------
#
# Gramps classes
#
#-------------------------------------------------------------------------
from ...widgets.cellrenderertextedit import CellRendererTextEdit
from gramps.gen.const import GRAMPS_LOCALE as glocale
_ = glocale.translation.gettext
from ...utils import is_right_click
from .buttontab import ButtonTab

#----------------------------------------------------------------
#
# Constants
#
#----------------------------------------------------------------
TEXT_COL = 0
MARKUP_COL = 1
ICON_COL = 2
TEXT_EDIT_COL = 3

#-------------------------------------------------------------------------
#
# Classes
#
#-------------------------------------------------------------------------
class EmbeddedList(ButtonTab):
    """
    This class provides the base class for all the list tabs.

    It maintains a Gtk.TreeView, including the selection and button sensitivity.
    """

    _HANDLE_COL = -1
    _DND_TYPE   = None
    _DND_EXTRA  = None

    def __init__(self, dbstate, uistate, track, name, build_model,
<<<<<<< HEAD
                 share_button=False, merge_button=False,
=======
                 share_button=False, clone_button=False,
>>>>>>> ae322dbd
                 move_buttons=False, jump_button=False,
                 top_label=None):
        """
        Create a new list, using the passed build_model to populate the list.
        """
        ButtonTab.__init__(self, dbstate, uistate, track, name,
<<<<<<< HEAD
                           share_button, merge_button,
=======
                           share_button, clone_button,
>>>>>>> ae322dbd
                           move_buttons, jump_button,
                           top_label)

        self.action = ''
        self.changed = False
        self.reload = False
        self.model = None
        self.build_model = build_model
        #renderer for pixbuf
        self.pb_renderer = None

        # handle the selection
        self.selection = self.tree.get_selection()
        self.selection.connect('changed', self._selection_changed)
        self.track_ref_for_deletion("selection")

        # build the columns
        self.col_icons = {}
        self.columns = []
        self.build_columns()

        if self._DND_TYPE:
            self._set_dnd()

        # set up right click option
        self.tree.connect('button-press-event', self._on_button_press)

        # build the initial data
        self.rebuild()
        self.show_all()

    def _select_row_at_coords(self, x, y):
        """
        Select the row at the current cursor position.
        """
        wx, wy = self.tree.convert_bin_window_to_widget_coords(x, y)
        row = self.tree.get_dest_row_at_pos(wx, wy)
        if row and self.selection.get_mode() != Gtk.SelectionMode.MULTIPLE:
            self.tree.get_selection().select_path(row[0])

    def _on_button_press(self, obj, event):
        """
        Handle button press, not double-click, that is done in init_interface
        """
        self._select_row_at_coords(event.x, event.y)
        if is_right_click(event):
            #ref = self.get_selected()
            #if ref:
            self.right_click(obj, event)
            return True
        elif event.type == Gdk.EventType.BUTTON_PRESS and event.button == 2:
            fun = self.get_middle_click()
            if fun:
                fun()
                return True
        return False

    def get_popup_menu_items(self):
        """
        Create the list needed to populate the right popup action
        An entry is
            ( needs_write_access, title, function)
        """
        itemlist = [(True, _('_Add'), self.add_button_clicked)]
        if self.share_btn:
            itemlist.append((True,  _('Share'), self.share_button_clicked))
        itemlist.append((False, _('_Edit'), self.edit_button_clicked))
        if self.merge_btn:
            itemlist.append((False, _('_Merge'), self.merge_button_clicked))
        if self.del_btn:
            itemlist.append((True, _('_Remove'), self.del_button_clicked))

        return itemlist

    def get_middle_click(self):
        return None

    def right_click(self, obj, event):
        """
        On right click show a popup menu.
        This is populated with get_popup_menu_items
        """
        self.__store_menu = Gtk.Menu() #need to keep reference or menu disappears
        menu = self.__store_menu
        menu.set_reserve_toggle_size(False)
        for (need_write, title, func) in self.get_popup_menu_items():
            item = Gtk.MenuItem.new_with_mnemonic(title)
            item.connect('activate', func)
            if need_write and self.dbstate.db.readonly:
                item.set_sensitive(False)
            item.show()
            menu.append(item)
        menu.popup(None, None, None, None, event.button, event.time)
        return True

    def find_index(self, obj):
        """
        returns the index of the object within the associated data
        """
        return self.get_data().index(obj)

    def _set_dnd(self):
        """
        Set up drag-n-drop. The source and destination are set by calling .target()
        on the _DND_TYPE. Obviously, this means that there must be a _DND_TYPE
        variable defined that points to an entry in DdTargets.
        """

        if self._DND_EXTRA:
            dnd_types = [self._DND_TYPE,
                         self._DND_EXTRA]
        else:
            dnd_types = [self._DND_TYPE]

        #TODO GTK3: wourkaround here for bug https://bugzilla.gnome.org/show_bug.cgi?id=680638
        self.tree.enable_model_drag_dest([], Gdk.DragAction.COPY)
        self.tree.enable_model_drag_source(Gdk.ModifierType.BUTTON1_MASK, [],
                                           Gdk.DragAction.COPY)
        tglist = Gtk.TargetList.new([])
        for tg in dnd_types:
            tglist.add(tg.atom_drag_type, tg.target_flags, tg.app_id)
        self.tree.drag_dest_set_target_list(tglist)
        tglist = Gtk.TargetList.new([])
        tglist.add(self._DND_TYPE.atom_drag_type, self._DND_TYPE.target_flags,
                   self._DND_TYPE.app_id)
        self.tree.drag_source_set_target_list(tglist)

        self.tree.connect('drag_data_get', self.drag_data_get)
        if not self.dbstate.db.readonly:
            self.tree.connect('drag_data_received', self.drag_data_received)
            self.tree.connect('drag_motion', self.tree_drag_motion)

    def drag_data_get(self, widget, context, sel_data, info, time):
        """
        Provide the drag_data_get function, which passes a tuple consisting of:

           1) Drag type defined by the .drag_type field specified by the value
              assigned to _DND_TYPE
           2) The id value of this object, used for the purpose of determining
              the source of the object. If the source of the object is the same
              as the object, we are doing a reorder instead of a normal drag
              and drop
           3) Pickled data. The pickled version of the selected object
           4) Source row. Used for a reorder to determine the original position
              of the object
        """

        # get the selected object, returning if not is defined
        obj = self.get_selected()
        if not obj:
            return

        # pickle the data, and build the tuple to be passed
        value = (self._DND_TYPE.drag_type, id(self), obj, self.find_index(obj))
        data = pickle.dumps(value)

        # pass as a string (8 bits)
        sel_data.set(self._DND_TYPE.atom_drag_type, 8, data)

    def drag_data_received(self, widget, context, x, y, sel_data, info, time):
        """
        Handle the standard gtk interface for drag_data_received.

        If the selection data is defined, extract the value from sel_data.data,
        and decide if this is a move or a reorder.
        """
        if sel_data and sel_data.get_data():
            data = pickle.loads(sel_data.get_data())
            if isinstance(data, list):
                data = [pickle.loads(x) for x in data]
            else:
                data = [data]
            for value in data:
                (mytype, selfid, obj, row_from) = value

                # make sure this is the correct DND type for this object
                if mytype == self._DND_TYPE.drag_type:

                    # determine the destination row
                    row = self._find_row(x, y)

                    # if the is same object, we have a move, otherwise,
                    # it is a standard drag-n-drop

                    if id(self) == selfid and self.get_selected() is not None:
                        self._move(row_from, row, obj)
                    else:
                        self._handle_drag(row, obj)
                elif self._DND_EXTRA and mytype == self._DND_EXTRA.drag_type:
                    self.handle_extra_type(mytype, obj)
            self.rebuild()

    def tree_drag_motion(self, *args):
        """
        On drag motion one wants the list to show as the database
        representation so it is clear how save will change the data.
        """
        pass

    def handle_extra_type(self, objtype, obj):
        pass

    def _find_row(self, x, y):
        row = self.tree.get_dest_row_at_pos(x, y)
        if row is None:
            return len(self.get_data())
        else:
            path = row[0].get_indices()
            if row[1] in (Gtk.TreeViewDropPosition.BEFORE,
                          Gtk.TreeViewDropPosition.INTO_OR_BEFORE):
                return path[0]
            else:
                return path[0]+1

    def _handle_drag(self, row, obj):
        self.get_data().insert(row, obj)
        self.changed = True

    def _move(self, row_from, row_to, obj):
        dlist = self.get_data()
        if row_from < row_to:
            dlist.insert(row_to, obj)
            del dlist[row_from]
        else:
            del dlist[row_from]
            dlist.insert(row_to, obj)
        self.changed = True

    def _move_up(self, row_from, obj, selmethod=None):
        """
        Move the item a position up in the EmbeddedList.
        Eg: 0,1,2,3 needs to become 0,2,1,3, here row_from = 2
        """
        if selmethod :
            dlist = selmethod()
        else :
            dlist = self.get_data()
        del dlist[row_from]
        dlist.insert(row_from -1, obj)
        self.changed = True
        self.rebuild()
        # select the row
        self.tree.get_selection().unselect_all()
        path = '%d' % (row_from -1)
        self.tree.get_selection().select_path(path)
        # The height/location of Gtk.treecells is calculated in an idle handler
        # so use idle_add to scroll cell into view.
        GLib.idle_add(self.tree.scroll_to_cell, path)

    def _move_down(self, row_from, obj, selmethod=None):
        """
        Move the item a position down in the EmbeddedList.
        Eg: 0,1,2,3 needs to become 0,2,1,3, here row_from = 1
        """
        if selmethod :
            dlist = selmethod()
        else :
            dlist = self.get_data()
        del dlist[row_from]
        dlist.insert(row_from +1, obj)
        self.changed = True
        self.rebuild()
        #select the row
        path = '%d' % (row_from+1)
        self.tree.get_selection().select_path(path)
        GLib.idle_add(self.tree.scroll_to_cell, path)

    def get_icon_name(self):
        """
        Specifies the basic icon used for a generic list. Typically,
        a derived class will override this. The icon chosen is the
        STOCK_JUSTIFY_FILL icon, which in the default GTK style
        looks kind of like a list.
        """
        return 'format-justify-fill'

    def del_button_clicked(self, obj):
        ref = self.get_selected()

        if ref:
            ref_list = self.get_data()
            ref_list.remove(ref)
            self.changed = True
            self.rebuild()

    def up_button_clicked(self, obj):
        ref = self.get_selected()
        if ref:
            pos = self.find_index(ref)
            if pos > 0 :
                self._move_up(pos, ref)

    def down_button_clicked(self, obj):
        ref = self.get_selected()
        if ref:
            pos = self.find_index(ref)
            if pos >= 0 and pos < len(self.get_data())-1:
                self._move_down(pos, ref)

    def build_interface(self):
        """
        Builds the interface, instantiating a Gtk.TreeView in a
        Gtk.ScrolledWindow.
        """

        # create the tree, turn on rule hinting and connect the
        # button press to the double click function.

        self.tree = Gtk.TreeView()
        self.tree.set_reorderable(True)
        self.tree.connect('button_press_event', self.double_click)
        self.tree.connect('key_press_event', self.key_pressed)
        self.track_ref_for_deletion("tree")

        # create the scrolled window, and attach the treeview
        scroll = Gtk.ScrolledWindow()
        scroll.set_shadow_type(Gtk.ShadowType.IN)
        scroll.set_policy(Gtk.PolicyType.AUTOMATIC, Gtk.PolicyType.AUTOMATIC)
        scroll.add(self.tree)
        self.pack_end(scroll, True, True,0)

    def get_selected(self):
        """
        Return the value associated with selected row in the model,
        based of the _HANDLE_COL value. Each model must define this
        to indicate what the returned value should be. If no selection
        has been made, None is returned.
        """
        if self.selection.get_mode() == Gtk.SelectionMode.MULTIPLE:
            (model, pathlist) = self.selection.get_selected_rows()
            path = pathlist[0] if len(pathlist) > 0 else None
            node = model.get_iter(path) if path else None
        else:
            (model, node) = self.selection.get_selected()

        if node:
            return model.get_value(node, self._HANDLE_COL)

        return None

    def is_empty(self):
        """
        Return True if the get_data returns a length greater than
        0. Typically, get_data returns the list of associated data.
        """
        return len(self.get_data()) == 0

    def get_data(self):
        """
        Return the data associated with the list. This is typically
        a list of objects.

        This should be overridden in the derived classes.
        """
        raise NotImplementedError

    def column_order(self):
        """
        Specifies the column order for the columns. This should be
        in the format of a list of tuples, in the format of (int,int),
        where the first in indicates if the column is visible, and the
        second column indicates the index into the model.

        This should be overridden in the derived classes.
        """
        raise NotImplementedError

    def setup_editable_col(self):
        """
        inherit this and set the variables needed for editable columns
        Variable edit_col_funcs needs to be a dictionary from model col_nr to
        function to call for
        Example:
        self.edit_col_funcs ={1: {'edit_start': self.on_edit_start,
                                  'edited': self.on_edited
                              }}
        """
        self.edit_col_funcs ={}

    def build_columns(self):
        """
        Builds the columns and inserts them into the TreeView. Any
        previous columns exist, they will be in the self.columns array,
        and removed.
        """

        # remove any existing columns, which would be stored in
        # self.columns

        list(map(self.tree.remove_column, self.columns))
        self.columns = []
        self.setup_editable_col()

        # loop through the values returned by column_order
        for pair in self.column_order():

            # if the first value isn't 1, then we skip the values
            if not pair[0]:
                continue

            # extract the name from the _column_names variable, and
            # assign it to the column name. The text value is extracted
            # from the model column specified in pair[1]
            name = self._column_names[pair[1]][0]
            col_icon = self._column_names[pair[1]][5]
            model_col = self._column_names[pair[1]][1]
            type_col = self._column_names[pair[1]][3]

            if (type_col in [TEXT_COL, MARKUP_COL, TEXT_EDIT_COL]):
                if type_col == TEXT_EDIT_COL:
                    renderer = CellRendererTextEdit()
                else:
                    renderer = Gtk.CellRendererText()
                renderer.set_property('ellipsize', Pango.EllipsizeMode.END)
                if type_col == TEXT_COL or type_col == TEXT_EDIT_COL:
                    column = Gtk.TreeViewColumn(name, renderer, text=pair[1])
                else:
                    column = Gtk.TreeViewColumn(name, renderer, markup=pair[1])
                if not self._column_names[pair[1]][4] == -1:
                    #apply weight attribute
                    column.add_attribute(renderer, "weight",
                                         self._column_names[pair[1]][4])
                #set up editable
                if type_col == TEXT_EDIT_COL:
                    #model col must have functions defined
                    callbacks = self.edit_col_funcs[model_col]
                    for renderer in column.get_cells():
                        renderer.set_property('editable', not self.dbstate.db.readonly)
                        renderer.connect('editing_started',
                                            callbacks['edit_start'], model_col)
                        renderer.connect('edited', callbacks['edited'], model_col)
            elif self._column_names[pair[1]][3] == ICON_COL:
                self.col_icons[pair[1]] = col_icon
                self.pb_renderer = Gtk.CellRendererPixbuf()
                column = Gtk.TreeViewColumn(name, self.pb_renderer)
                column.set_cell_data_func(self.pb_renderer, self.icon_func, pair[1])
            else:
                raise NotImplementedError('Unknown column type: %s, with column name %s' % (type_col, self._column_names[pair[1]][3]))
            if col_icon is not None:
                image = Gtk.Image()
                image.set_from_icon_name(col_icon, Gtk.IconSize.MENU)
                image.set_tooltip_text(name)
                image.show()
                column.set_widget(image)
                column.set_resizable(False)
            else:
                # insert the colum into the tree
                column.set_resizable(True)
            column.set_clickable(True)
            if self._column_names[pair[1]][2] != -1:
                column.set_sizing(Gtk.TreeViewColumnSizing.FIXED)
                #column.set_min_width(self._column_names[pair[1]][2])
                column.set_fixed_width(self._column_names[pair[1]][2])
            else:
                column.set_expand(True)

            column.set_sort_column_id(self._column_names[pair[1]][1])
            self.columns.append(column)
            self.tree.append_column(column)
        self.track_ref_for_deletion("columns")

    def icon_func(self, column, renderer, model, iter_, col_num):
        '''
        Set the stock icon property of the cell renderer.  We use a cell data
        function because there is a problem returning None from a model.
        '''
        icon_name = model.get_value(iter_, col_num)
        if icon_name == '' or icon_name == False:
            icon_name = None
        elif icon_name == True:
            icon_name = self.col_icons[col_num]
        renderer.set_property('icon-name', icon_name)

    def construct_model(self):
        """
        Method that creates the model using the passed build_model parameter
        """
        return self.build_model(self.get_data(), self.dbstate.db)

    def rebuild(self):
        """
        Rebuilds the data in the database by creating a new model,
        using the build_model function passed at creation time.
        """
        offset = self.tree.get_visible_rect()
        #during rebuild, don't do _selection_changed
        self.dirty_selection = True

        if self.selection.get_mode() == Gtk.SelectionMode.MULTIPLE:
            (model, pathlist) = self.selection.get_selected_rows()
            path = pathlist[0] if len(pathlist) > 0 else None
            node = model.get_iter(path) if path else None
        else:
            (model, node) = self.selection.get_selected()

        selectedpath = None
        if node:
            selectedpath = model.get_path(node)
        if self.model and hasattr(self.model, 'destroy'):
            self.tree.set_model(None)
            self.model.destroy()
        try:
            self.model = self.construct_model()
        except AttributeError as msg:
            from ...dialog import RunDatabaseRepair
            import traceback
            traceback.print_exc()
            RunDatabaseRepair(str(msg), parent=self.uistate.window)
            return

        self.tree.set_model(self.model)
        #reset previous select
        if selectedpath is not None:
            self.selection.select_path(selectedpath)
        #self.selection.select_path(node)
        self._set_label()
        #model and tree are reset, allow _selection_changed again, and force it
        self.dirty_selection = False
        self._selection_changed()
        if self.tree.get_realized():
            GLib.idle_add(self.tree.scroll_to_point, offset.x, offset.y)
        self.post_rebuild(selectedpath)

    def post_rebuild(self, prebuildpath):
        """
        Allow post rebuild embeddedlist specific handling.
        @param prebuildpath: path selected before rebuild, None if none
        @type prebuildpath: tree path
        """
        pass

    def rebuild_callback(self):
        """
        The view must be remade when data changes outside this tab.
        Use this method to connect to after a db change. It makes sure the
        data is obtained again from the present object and the db what is not
        present in the obj, and the view rebuild
        """
        self.changed = True
        self.rebuild()<|MERGE_RESOLUTION|>--- conflicted
+++ resolved
@@ -75,23 +75,16 @@
     _DND_EXTRA  = None
 
     def __init__(self, dbstate, uistate, track, name, build_model,
-<<<<<<< HEAD
-                 share_button=False, merge_button=False,
-=======
-                 share_button=False, clone_button=False,
->>>>>>> ae322dbd
+                 share_button=False, clone_button=False, 
+                 merge_button=False, share_button=False, 
                  move_buttons=False, jump_button=False,
                  top_label=None):
         """
         Create a new list, using the passed build_model to populate the list.
         """
         ButtonTab.__init__(self, dbstate, uistate, track, name,
-<<<<<<< HEAD
-                           share_button, merge_button,
-=======
-                           share_button, clone_button,
->>>>>>> ae322dbd
-                           move_buttons, jump_button,
+                           share_button, clone_button, merge_button,
+                           share_button, move_buttons, jump_button,
                            top_label)
 
         self.action = ''
