--- conflicted
+++ resolved
@@ -73,10 +73,7 @@
 
     def __init__(self, dbstate, uistate, track, event, callback=None):
         """"""
-<<<<<<< HEAD
-=======
-        self.callback = callback
->>>>>>> ae322dbd
+
         self.action = uistate.action.split('-')[1]
 
         EditPrimary.__init__(self, dbstate, uistate, track,
@@ -96,37 +93,17 @@
         """ compile menu title out of different actions """
         handle = self.obj.get_handle()
 
-<<<<<<< HEAD
         event_name = ''
         if handle:
             event_name = self.obj.get_type().string
             who = get_participant_from_event(self.db, handle)
             desc = self.obj.get_description()
-=======
-        event_action, event_name = '', ''
-        if handle:
-            if self.action == 'clone':
-                event_action = _('Clone')
-            if self.action == 'edit':
-                event_action = _('Edit')
-
-            who = get_participant_from_event(self.db, handle)
-            desc = self.obj.get_description()
-            event_name = self.obj.get_type().string
->>>>>>> ae322dbd
             if who:
                 event_name = ': %s - %s' % (event_name, who)
             elif desc:
                 event_name = ': %s - %s' % (event_name, desc)
-<<<<<<< HEAD
 
         dialog_title = _('%s Event%s') % (_(self.action), event_name)
-=======
-        else:
-            event_action = _('New')
-
-        dialog_title = _('%s Event%s') % (event_action, event_name)
->>>>>>> ae322dbd
         return dialog_title
 
     def get_custom_events(self):
@@ -298,7 +275,6 @@
             with DbTxn(_("%s Event (%s)") % (self.action, self.obj.get_gramps_id()),
                        self.db) as trans:
                 self.db.add_event(self.obj, trans)
-<<<<<<< HEAD
         elif self.data_has_changed():   # Edit event
             with DbTxn(_("%s Event (%s)") % (self.action, self.obj.get_gramps_id()),
                        self.db) as trans:
@@ -306,22 +282,6 @@
                     self.obj.set_gramps_id(self.db.find_next_event_gramps_id())
                 self.db.commit_event(self.obj, trans)
 
-=======
-        else:
-            if self.action == 'clone':
-                with DbTxn(_("Clone Event"), self.db) as trans:
-                    self.obj.handle = None
-                    self.db.add_event(self.obj, trans)
-            elif self.data_has_changed():
-                with DbTxn(_("Edit Event (%s)") % self.obj.get_gramps_id(),
-                           self.db) as trans:
-                    if not self.obj.get_gramps_id():
-                        self.obj.set_gramps_id(self.db.find_next_event_gramps_id())
-                    self.db.commit_event(self.obj, trans)
-
-        if self.callback:
-            self.callback(self.obj)
->>>>>>> ae322dbd
         self._do_close()
 
     def data_has_changed(self):
