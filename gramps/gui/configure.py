--- conflicted
+++ resolved
@@ -1391,47 +1391,7 @@
             line_wrap=True, bold=True, start=0, stop=3)
         label.set_margin_top(10)
 
-<<<<<<< HEAD
-        row += 1
-        # Text in sidebar:
-        self.add_checkbox(
-            grid, _("Show text label beside Navigator buttons "
-                    "(requires restart)"),
-            row, 'interface.sidebar-text', start=0, stop=2,
-            tooltip=_("Show or hide text beside Navigator buttons "
-                      "(People, Families, Events...).\n"
-                      "Requires Gramps restart to apply."))
-
-        row += 1
-        # Show Plugins Icon:
-        self.add_checkbox(
-            grid, _("Show Plugins icon on toolbar "
-                    "(requires restart)"),
-            row, 'interface.toolbar-plugin', start=0, stop=2,
-            tooltip=_("Show or hide the Plugins icon on the toolbar.\n"
-                      "Requires Gramps restart to apply."))
-
-        row += 1
-        # Show Preferences icon:
-        self.add_checkbox(
-            grid, _("Show Preferences icon on toolbar "
-                    "(requires restart)"),
-            row, 'interface.toolbar-preference', start=0, stop=2,
-            tooltip=_("Show or hide the Preferences icon on the toolbar.\n"
-                      "Requires Gramps restart to apply."))
-
-        row += 1
-        # Gramplet bar close buttons:
-        self.add_checkbox(
-            grid, _("Show close button in gramplet bar tabs"),
-            row, 'interface.grampletbar-close', start=0, stop=2,
-            extra_callback=self.cb_grampletbar_close,
-            tooltip=_("Show close button to simplify removing gramplets "
-                      "from bars."))
-        return _('Display'), grid
-=======
         return _('Data'), grid
->>>>>>> ae834862
 
     def auto_title_changed(self, obj):
         """
@@ -2239,9 +2199,6 @@
     def utf8_update_death_symbol(self, obj, constant):
         entry = obj.get_active()
         config.set(constant, entry)
-<<<<<<< HEAD
-        self.utf8_show_example()
-=======
         self.utf8_show_example()
         self.uistate.emit('font-changed')
 
@@ -2336,5 +2293,4 @@
     def set_substitution_symbol(self, symbol, value):
         """ set the substitution symbol to string """
         config.set(symbol, value)
-        self.uistate.emit('font-changed')
->>>>>>> ae834862
+        self.uistate.emit('font-changed')