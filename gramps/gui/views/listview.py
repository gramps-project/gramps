#
# Gramps - a GTK+/GNOME based genealogy program
#
# Copyright (C) 2001-2007  Donald N. Allingham
# Copyright (C) 2009-2010  Nick Hall
# Copyright (C) 2009       Benny Malengier
#
# This program is free software; you can redistribute it and/or modify
# it under the terms of the GNU General Public License as published by
# the Free Software Foundation; either version 2 of the License, or
# (at your option) any later version.
#
# This program is distributed in the hope that it will be useful,
# but WITHOUT ANY WARRANTY; without even the implied warranty of
# MERCHANTABILITY or FITNESS FOR A PARTICULAR PURPOSE.  See the
# GNU General Public License for more details.
#
# You should have received a copy of the GNU General Public License
# along with this program; if not, write to the Free Software
# Foundation, Inc., 51 Franklin Street, Fifth Floor, Boston, MA 02110-1301 USA.
#

"""
Provide the base classes for GRAMPS' DataView classes
"""

#----------------------------------------------------------------
#
# python modules
#
#----------------------------------------------------------------
from abc import abstractmethod
import pickle
import time
import logging
from collections import deque

LOG = logging.getLogger('.gui.listview')

#----------------------------------------------------------------
#
# gtk
#
#----------------------------------------------------------------
from gi.repository import Gdk
from gi.repository import Gtk
from gi.repository import Pango

#----------------------------------------------------------------
#
# Gramps
#
#----------------------------------------------------------------
from gramps.gen.const import GRAMPS_LOCALE as glocale
_ = glocale.translation.sgettext
from .pageview import PageView
from .navigationview import NavigationView
from ..uimanager import ActionGroup
from ..columnorder import ColumnOrder
from gramps.gen.config import config
from gramps.gen.errors import WindowActiveError, FilterError, HandleError
from ..filters import SearchBar
from ..widgets.menuitem import add_menuitem
from gramps.gen.const import CUSTOM_FILTERS
from gramps.gen.utils.debug import profile
from gramps.gen.utils.string import data_recover_msg
from gramps.gen.plug import CATEGORY_QR_PERSON
from ..dialog import QuestionDialog, QuestionDialog2, ErrorDialog
from ..editors import FilterEditor
from ..ddtargets import DdTargets
from ..plug.quick import create_quickreport_menu, create_web_connect_menu
from ..utils import is_right_click
from ..widgets.interactivesearchbox import InteractiveSearchBox

#----------------------------------------------------------------
#
# Constants
#
#----------------------------------------------------------------
TEXT = 1
MARKUP = 2
ICON = 3

#----------------------------------------------------------------
#
# ListView
#
#----------------------------------------------------------------
class ListView(NavigationView):
    COLUMNS = []
    #listview config settings that are always present related to the columns
    CONFIGSETTINGS = (
        ('columns.visible', []),
        ('columns.rank', []),
        ('columns.size', [])
        )
    ADD_MSG = ""
    EDIT_MSG = ""
    DEL_MSG = ""
    MERGE_MSG = ""
    FILTER_TYPE = None  # Set in inheriting class
    QR_CATEGORY = -1

    def __init__(self, title, pdata, dbstate, uistate,
                 make_model, signal_map, bm_type, nav_group,
                 multiple=False, filter_class=None):
        NavigationView.__init__(self, title, pdata, dbstate, uistate,
                                bm_type, nav_group)
        #default is listviews keep themself in sync with database
        self._dirty_on_change_inactive = False

        self.filter_class = filter_class
        self.pb_renderer = Gtk.CellRendererPixbuf()
        self.renderer = Gtk.CellRendererText()
        self.renderer.set_property('ellipsize', Pango.EllipsizeMode.END)
        self.sort_col = 0
        self.sort_order = Gtk.SortType.ASCENDING
        self.columns = []
        self.make_model = make_model
        self.model = None
        self.signal_map = signal_map
        self.multiple_selection = multiple
        self.generic_filter = None
        dbstate.connect('database-changed', self.change_db)
        self.connect_signals()
        self.at_popup_action = None
        self.at_popup_menu = None

    def no_database(self):
        ## TODO GTK3: This is never called!! Dbguielement disconnects
        ## signals on database changed, so it cannot be called
        ## Undo part of Revision 20296 if all works good.
        self.list.set_model(None)
        self.model.destroy()
        self.model = None
        self.build_tree()

    ####################################################################
    # Build interface
    ####################################################################
    def build_widget(self):
        """
        Builds the interface and returns a Gtk.Container type that
        contains the interface. This containter will be inserted into
        a Gtk.Notebook page.
        """
        self.vbox = Gtk.Box(orientation=Gtk.Orientation.VERTICAL)
        self.vbox.set_border_width(4)
        self.vbox.set_spacing(4)

        self.search_bar = SearchBar(self.dbstate, self.uistate,
                                    self.search_build_tree)
        filter_box = self.search_bar.build()

        self.list = Gtk.TreeView()
        self.list.set_headers_visible(True)
        self.list.set_headers_clickable(True)
        self.list.set_fixed_height_mode(True)
        self.list.connect('button-press-event', self._button_press)
        self.list.connect('key-press-event', self._key_press)
        self.list.connect('start-interactive-search',self.open_all_nodes)
        self.searchbox = InteractiveSearchBox(self.list)

        if self.drag_info():
            self.list.connect('drag_data_get', self.drag_data_get)
            self.list.connect('drag_begin', self.drag_begin)
        if self.drag_dest_info():
            self.list.connect('drag_data_received', self.drag_data_received)
            self.list.drag_dest_set(Gtk.DestDefaults.MOTION |
                                    Gtk.DestDefaults.DROP,
                                    [self.drag_dest_info().target()],
                                    Gdk.DragAction.MOVE |
                                    Gdk.DragAction.COPY)
            tglist = Gtk.TargetList.new([])
            tglist.add(self.drag_dest_info().atom_drag_type,
                       self.drag_dest_info().target_flags,
                       self.drag_dest_info().app_id)
            self.list.drag_dest_set_target_list(tglist)

        scrollwindow = Gtk.ScrolledWindow()
        scrollwindow.set_policy(Gtk.PolicyType.AUTOMATIC,
                                Gtk.PolicyType.AUTOMATIC)
        scrollwindow.set_shadow_type(Gtk.ShadowType.ETCHED_IN)
        scrollwindow.add(self.list)

        self.vbox.pack_start(filter_box, False, True, 0)
        self.vbox.pack_start(scrollwindow, True, True, 0)

        self.renderer = Gtk.CellRendererText()
        self.renderer.set_property('ellipsize', Pango.EllipsizeMode.END)

        self.columns = []
        self.build_columns()
        self.selection = self.list.get_selection()
        if self.multiple_selection:
            self.selection.set_mode(Gtk.SelectionMode.MULTIPLE)
        self.selection.connect('changed', self.row_changed)

        self.setup_filter()
        return self.vbox

    def define_actions(self):
        """
        Required define_actions function for PageView. Builds the action
        group information required. We extend beyond the normal here,
        since we want to have more than one action group for the PersonView.
        Most PageViews really won't care about this.
        """

        NavigationView.define_actions(self)

        self.edit_action = ActionGroup(name=self.title + '/Edits')
        self.edit_action.add_actions([
            ('Add', self.add, '<Primary>Insert'),
            ('Remove', self.remove, '<Primary>Delete'),
            ('PRIMARY-BackSpace', self.remove, '<PRIMARY>BackSpace'),
            ('Merge', self.merge), ])

        self._add_action_group(self.edit_action)
        self.action_list.extend([
            ('ExportTab', self.export),
            ('Edit', self.edit, '<Primary>Return'),
            ('PRIMARY-J', self.jump, '<PRIMARY>J'),
            ('FilterEdit', self.filter_editor)])

    def build_columns(self, preserve_col=True):
        """
        build the columns
        """
        # Preserve the column widths if rebuilding the view.
        if self.columns and preserve_col:
            self.save_column_info()
        list(map(self.list.remove_column, self.columns))

        self.columns = []

        index = 0
        for pair in self.column_order():
            if not pair[0]: continue
            col_name, col_type, col_icon = self.COLUMNS[pair[1]]

            if col_type == ICON:
                column = Gtk.TreeViewColumn(col_name, self.pb_renderer)
                column.set_cell_data_func(self.pb_renderer, self.icon, pair[1])
            else:
                column = Gtk.TreeViewColumn(col_name, self.renderer)
                if col_type == MARKUP:
                    column.add_attribute(self.renderer, 'markup', pair[1])
                else:
                    column.add_attribute(self.renderer, 'text', pair[1])

            if col_icon is not None:
                image = Gtk.Image()
                image.set_from_icon_name(col_icon, Gtk.IconSize.MENU)
                image.set_tooltip_text(col_name)
                image.show()
                column.set_widget(image)

            if self.model and self.model.color_column() is not None:
                column.set_cell_data_func(self.renderer, self.foreground_color)

            column.connect('clicked', self.column_clicked, index)

            column.set_resizable(True)
            column.set_clickable(True)
            column.set_sizing(Gtk.TreeViewColumnSizing.FIXED)
            column.set_fixed_width(pair[2])

            self.columns.append(column)
            self.list.append_column(column)
            index += 1

    def icon(self, column, renderer, model, iter_, col_num):
        '''
        Set the icon-name property of the cell renderer.  We use a cell data
        function because there is a problem returning None from a model.
        '''
        icon_name = model.get_value(iter_, col_num)
        if icon_name == '':
            icon_name = None
        renderer.set_property('icon-name', icon_name)

    def foreground_color(self, column, renderer, model, iter_, data=None):
        '''
        Set the foreground color of the cell renderer.  We use a cell data
        function because there is a problem returning None from a model.
        '''
        fg_color = model.get_value(iter_, model.color_column())
        if fg_color == '':
            fg_color = None
        renderer.set_property('foreground', fg_color)

    def set_active(self):
        """
        Called when the page is displayed.
        """
        NavigationView.set_active(self)
        self.uistate.viewmanager.tags.tag_enable(update_menu=False)
        self.uistate.show_filter_results(self.dbstate,
                                         self.model.displayed(),
                                         self.model.total())

    def set_inactive(self):
        """
        Called when the page is no longer displayed.
        """
        NavigationView.set_inactive(self)
        self.uistate.viewmanager.tags.tag_disable()

<<<<<<< HEAD
    def build_tree(self, force_sidebar=False):
=======
    def __build_tree(self):
        profile(self._build_tree)

    def build_tree(self, force_sidebar=False, preserve_col=True):
>>>>>>> f2bc982c
        if self.active:
            cput0 = time.clock()
            if not self.search_bar.is_visible():
                filter_info = (True, self.generic_filter, False)
            else:
                value = self.search_bar.get_value()
                filter_info = (False, value, value[0] in self.exact_search())

            if self.dirty or not self.model:
                if self.model:
                    self.list.set_model(None)
                    self.model.destroy()
                self.model = self.make_model(
                    self.dbstate.db, self.uistate, self.sort_col,
                    search=filter_info, sort_map=self.column_order())
            else:
                #the entire data to show is already in memory.
                #run only the part that determines what to show
                self.list.set_model(None)
                self.model.set_search(filter_info)
                try:
                    self.model.rebuild_data()
                except FilterError as msg:
                    (msg1, msg2) = msg.messages()
                    ErrorDialog(msg1, msg2,
                                parent=self.uistate.window)

            cput1 = time.clock()
            self.build_columns(preserve_col)
            cput2 = time.clock()
            self.list.set_model(self.model)
            cput3 = time.clock()
            self.__display_column_sort()
            self.goto_active(None)

            self.dirty = False
            cput4 = time.clock()
            self.uistate.show_filter_results(self.dbstate,
                                             self.model.displayed(),
                                             self.model.total())
            LOG.debug(self.__class__.__name__ + ' build_tree ' +
                    str(time.clock() - cput0) + ' sec')
            LOG.debug('parts ' + str(cput1-cput0) + ' , '
                             + str(cput2-cput1) + ' , '
                             + str(cput3-cput2) + ' , '
                             + str(cput4-cput3) + ' , '
                             + str(time.clock() - cput4))

        else:
            self.dirty = True

    def search_build_tree(self):
        self.build_tree()

    def exact_search(self):
        """
        Returns a tuple indicating columns requiring an exact search
        """
        return ()

    def get_viewtype_stock(self):
        """Type of view in category, default listview is a flat list
        """
        return 'gramps-tree-list'

    def filter_editor(self, *obj):
        try:
            FilterEditor(self.FILTER_TYPE , CUSTOM_FILTERS,
                         self.dbstate, self.uistate)
        except WindowActiveError:
            return

    def setup_filter(self):
        """Build the default filters and add them to the filter menu."""
        self.search_bar.setup_filter(
            [(self.COLUMNS[pair[1]][0], pair[1], pair[1] in self.exact_search())
                for pair in self.column_order() if pair[0]])

    def sidebar_toggled(self, active, data=None):
        """
        Called when the sidebar is toggled.
        """
        if active:
            self.search_bar.hide()
        else:
            self.search_bar.show()

    ####################################################################
    # Navigation
    ####################################################################
    def goto_handle(self, handle):
        """
        Go to a given handle in the list.
        Required by the NavigationView interface.

        We have a bit of a problem due to the nature of how GTK works.
        We have to unselect the previous path and select the new path. However,
        these cause a row change, which calls the row_change callback, which
        can end up calling change_active_person, which can call
        goto_active_person, causing a bit of recusion. Confusing, huh?

        Unfortunately, row_change has to be able to call change_active_person,
        because this can occur from the interface in addition to programatically.

        To handle this, we set the self.inactive variable that we can check
        in row_change to look for this particular condition.
        """
        if not handle or handle in self.selected_handles():
            return

        iter_ = self.model.get_iter_from_handle(handle)
        if iter_:
            if not (self.model.get_flags() & Gtk.TreeModelFlags.LIST_ONLY):
                # Expand tree
                parent_iter = self.model.iter_parent(iter_)
                if parent_iter:
                    parent_path = self.model.get_path(parent_iter)
                    if parent_path:
                        parent_path_list = parent_path.get_indices()
                        for i in range(len(parent_path_list)):
                            expand_path = Gtk.TreePath(
                                    tuple([x for x in parent_path_list[:i+1]]))
                            self.list.expand_row(expand_path, False)

            # Select active object
            path = self.model.get_path(iter_)
            self.selection.unselect_all()
            self.selection.select_path(path)
            self.list.scroll_to_cell(path, None, 1, 0.5, 0)
        else:
            self.selection.unselect_all()
            self.uistate.push_message(self.dbstate,
                                      _("Active object not visible"))

    def add_bookmark(self, *obj):
        mlist = []
        self.selection.selected_foreach(self.blist, mlist)

        if mlist:
            self.bookmarks.add(mlist[0])
        else:
            from ..dialog import WarningDialog
            WarningDialog(_("Could Not Set a Bookmark"),
                          _("A bookmark could not be set because "
                            "nothing was selected."),
                          parent=self.uistate.window)

    ####################################################################
    #
    ####################################################################

    def drag_info(self):
        """
        Specify the drag type for a single selected row
        """
        return None

    def drag_list_info(self):
        """
        Specify the drag type for a multiple selected rows
        """
        return DdTargets.LINK_LIST

    def drag_dest_info(self):
        """
        Specify the drag type for objects dropped on the view
        """
        return None

    def drag_begin(self, widget, context):
        widget.drag_source_set_icon_name(self.get_stock())

    def drag_data_get(self, widget, context, sel_data, info, time):
        selected_ids = self.selected_handles()

        #Gtk.selection_add_target(widget, sel_data.get_selection(),
        #                         Gdk.atom_intern(self.drag_info().drag_type, False),
        #                         self.drag_info().app_id)

        if len(selected_ids) == 1:
            data = (self.drag_info().drag_type, id(self), selected_ids[0], 0)
            sel_data.set(self.drag_info().atom_drag_type, 8, pickle.dumps(data))
        elif len(selected_ids) > 1:
            data = (self.drag_list_info().drag_type, id(self),
                    [(self.drag_list_info().drag_type, handle)
                        for handle in selected_ids],
                    0)
            sel_data.set(self.drag_list_info().atom_drag_type, 8, pickle.dumps(data))
        else:
            # pass empty
            data = (self.drag_info().drag_type, id(self), [], 0)
            sel_data.set(self.drag_list_info().atom_drag_type, 8, pickle.dumps(data))

    def set_column_order(self):
        """
        change the order of the columns to that given in config file
        after config file changed. We reset the sort to the first column
        """
        #now we need to rebuild the model so it contains correct column info
        self.dirty = True
        #make sure we sort on first column. We have no idea where the
        # column that was sorted on before is situated now.
        self.sort_col = 0
        self.sort_order = Gtk.SortType.ASCENDING
        self.setup_filter()
        self.build_tree(preserve_col=False)

    def column_order(self):
        """
        Column order is obtained from the config file of the listview.
        A column order is a list of 3-tuples. The order in the list is the
        order the columns must appear in.
        For a column, the 3-tuple should be (enable, modelcol, sizecol), where
            enable: show this column or don't show it
            modelcol: column in the datamodel this column is build of
            size: size the column should have
        """
        order = self._config.get('columns.rank')
        size = self._config.get('columns.size')
        vis =  self._config.get('columns.visible')

        colord = [(1 if val in vis else 0, val, size)
            for val, size in zip(order, size)]
        return colord

    def get_column_widths(self):
        return [column.get_width() for column in self.columns]

    def remove_selected_objects(self):
        """
        Function to remove selected objects
        """
        prompt = True
        if len(self.selected_handles()) > 1:
            q = QuestionDialog2(
                _("Multiple Selection Delete"),
                _("More than one item has been selected for deletion. "
                  "Select the option indicating how to delete the items:"),
                _("Delete All"),
                _("Confirm Each Delete"),
                parent=self.uistate.window)
            prompt = not q.run()

        if not prompt:
            self.uistate.set_busy_cursor(True)

        for handle in self.selected_handles():
            (query, is_used, object) = self.remove_object_from_handle(handle)
            if prompt:
                if is_used:
                    msg = _('This item is currently being used. '
                            'Deleting it will remove it from the database and '
                            'from all other items that reference it.')
                else:
                    msg = _('Deleting item will remove it from the database.')

                msg += ' ' + data_recover_msg
                #descr = object.get_description()
                #if descr == "":
                descr = object.get_gramps_id()
                self.uistate.set_busy_cursor(True)
                QuestionDialog(_('Delete %s?') % descr, msg,
                               _('_Delete Item'), query.query_response,
                               parent=self.uistate.window)
                self.uistate.set_busy_cursor(False)
            else:
                query.query_response()

        if not prompt:
            self.uistate.set_busy_cursor(False)

    def blist(self, store, path, iter_, sel_list):
        '''GtkTreeSelectionForeachFunc
            construct a list sel_list with all selected handles
        '''
        handle = store.get_handle_from_iter(iter_)
        if handle is not None:
            sel_list.append(handle)

    def selected_handles(self):
        mlist = []
        if self.selection:
            self.selection.selected_foreach(self.blist, mlist)
        return mlist

    def first_selected(self):
        mlist = []
        self.selection.selected_foreach(self.blist, mlist)
        if mlist:
            return mlist[0]
        else:
            return None

    ####################################################################
    # Signal handlers
    ####################################################################
    def column_clicked(self, obj, data):
        """
        Called when a column is clicked.

        obj     A TreeViewColumn object of the column clicked
        data    The column index
        """
        self.uistate.set_busy_cursor(True)
        self.uistate.push_message(self.dbstate, _("Column clicked, sorting..."))
        cput = time.clock()
        same_col = False
        if self.sort_col != data:
            order = Gtk.SortType.ASCENDING
        else:
            same_col = True
            if (self.columns[data].get_sort_order() == Gtk.SortType.DESCENDING
                or not self.columns[data].get_sort_indicator()):
                order = Gtk.SortType.ASCENDING
            else:
                order = Gtk.SortType.DESCENDING

        self.sort_col = data
        self.sort_order = order
        handle = self.first_selected()

        if not self.search_bar.is_visible():
            filter_info = (True, self.generic_filter, False)
        else:
            value = self.search_bar.get_value()
            filter_info = (False, value, value[0] in self.exact_search())

        if same_col:
            # activate when https://bugzilla.gnome.org/show_bug.cgi?id=684558
            # is resolved
            if False:
                self.model.reverse_order()
            else:
                ## GTK 3.6 rows_reordered not exposed by gi, we need to reconnect
                ## model to obtain desired effect, but this collapses nodes ...
                self.list.set_model(None)
                self.model.reverse_order()
                self.list.set_model(self.model)
        else:
            self.model = self.make_model(
                self.dbstate.db, self.uistate, self.sort_col, self.sort_order,
                search=filter_info, sort_map=self.column_order())

            self.list.set_model(self.model)

        self.__display_column_sort()

        if handle:
            self.goto_handle(handle)

        # set the search column to be the sorted column
        search_col = self.column_order()[data][1]
        self.list.set_search_column(search_col)

        self.uistate.set_busy_cursor(False)

        LOG.debug('   ' + self.__class__.__name__ + ' column_clicked ' +
                    str(time.clock() - cput) + ' sec')

    def __display_column_sort(self):
        for i, c in enumerate(self.columns):
            c.set_sort_indicator(i == self.sort_col)
        self.columns[self.sort_col].set_sort_order(self.sort_order)

    def connect_signals(self):
        """
        Connect database signals defined in the signal map.
        """
        for sig in self.signal_map:
            self.callman.add_db_signal(sig, self.signal_map[sig])
        self.callman.add_db_signal('tag-update', self.tag_updated)

    def change_db(self, db):
        """
        Called when the database is changed.
        """
        self.list.set_model(None)
        self._change_db(db)
        self.connect_signals()

        if self.active:
            #force rebuild of the model on build of tree
            self.dirty = True
            self.build_tree()
            self.bookmarks.redraw()
        else:
            self.dirty = True

    def row_changed(self, selection):
        """
        Called with a list selection is changed.

        Check the selected objects in the list and return those that have
        handles attached.  Set the active object to the first item in the
        list. If no row is selected, set the active object to None.
        """
        selected_ids = self.selected_handles()
        if len(selected_ids) > 0:
            # In certain cases the tree models do row updates which result in a
            # selection changed signal to a handle in progress of being
            # deleted.  In these cases we don't want to change the active to
            # non-existant handles.
            if hasattr(self.model, "dont_change_active"):
                if not self.model.dont_change_active:
                    self.change_active(selected_ids[0])
            else:
                self.change_active(selected_ids[0])

        if len(selected_ids) == 1:
            if self.drag_info():
                self.list.drag_source_set(Gdk.ModifierType.BUTTON1_MASK,
                                      [],
                                      Gdk.DragAction.COPY)
                #TODO GTK3: wourkaround here for bug https://bugzilla.gnome.org/show_bug.cgi?id=680638
                tglist = Gtk.TargetList.new([])
                dtype = self.drag_info()
                tglist.add(dtype.atom_drag_type, dtype.target_flags, dtype.app_id)
                self.list.drag_source_set_target_list(tglist)
        elif len(selected_ids) > 1:
            if self.drag_list_info():
                self.list.drag_source_set(Gdk.ModifierType.BUTTON1_MASK,
                                      [],
                                      Gdk.DragAction.COPY)
                #TODO GTK3: wourkaround here for bug https://bugzilla.gnome.org/show_bug.cgi?id=680638
                tglist = Gtk.TargetList.new([])
                dtype = self.drag_list_info()
                tglist.add(dtype.atom_drag_type, dtype.target_flags, dtype.app_id)
                self.list.drag_source_set_target_list(tglist)

        self.uistate.modify_statusbar(self.dbstate)

    def row_add(self, handle_list):
        """
        Called when an object is added.
        """
        if self.active or \
           (not self.dirty and not self._dirty_on_change_inactive):
            cput = time.clock()
            list(map(self.model.add_row_by_handle, handle_list))
            LOG.debug('   ' + self.__class__.__name__ + ' row_add ' +
                    str(time.clock() - cput) + ' sec')
            if self.active:
                self.uistate.show_filter_results(self.dbstate,
                                                 self.model.displayed(),
                                                 self.model.total())
        else:
            self.dirty = True

    def row_update(self, handle_list):
        """
        Called when an object is updated.
        """
        if self.model:
            self.model.prev_handle = None
        if self.active or \
           (not self.dirty and not self._dirty_on_change_inactive):
            cput = time.clock()
            #store selected handles
            self._sel_handles_before_update = self.selected_handles()
            list(map(self.model.update_row_by_handle, handle_list))
            LOG.debug('   ' + self.__class__.__name__ + ' row_update ' +
                    str(time.clock() - cput) + ' sec')
            # Ensure row is still selected after a change of postion in tree.
            if self._sel_handles_before_update:
                #we can only set one selected again, we take last
                self.goto_handle(self._sel_handles_before_update[-1])
            elif handle_list and not self.selected_handles():
                self.goto_handle(handle_list[-1])
        else:
            self.dirty = True

    def row_delete(self, handle_list):
        """
        Called when an object is deleted.
        """
        if self.active or \
           (not self.dirty and not self._dirty_on_change_inactive):
            cput = time.clock()
            list(map(self.model.delete_row_by_handle, handle_list))
            LOG.debug('   '  + self.__class__.__name__ + ' row_delete ' +
                    str(time.clock() - cput) + ' sec')
            if self.active:
                self.uistate.show_filter_results(self.dbstate,
                                                 self.model.displayed(),
                                                 self.model.total())
        else:
            self.dirty = True

    def object_build(self, *args):
        """
        Called when the tree must be rebuilt and bookmarks redrawn.
        """
        self.dirty = True
        if self.active:
            # Save the currently selected handles, if any:
            selected_ids = self.selected_handles()
            self.bookmarks.redraw()
            self.build_tree()
            # Reselect one, if it still exists after rebuild:
            nav_type = self.navigation_type()
            lookup_handle = self.dbstate.db.method('get_%s_from_handle', nav_type)
            for handle in selected_ids:
                # Still exist?
                try:
                    lookup_handle(handle)
                    # Select it, and stop selecting:
                except HandleError:
                    continue
                self.change_active(handle)
                break

    def related_update(self, hndl_list):
        """ Find handles pointing to the view from a related object update;
        for example if an event update occurs, find person handles referenced
        by that event. Use the created list to perfom row_updates.
        Places need a bit more work, as they could be enclosing other places.
        In addition, for People view the birth/death place name could change.
        So we recursively check places and events until we find our class
        object handle to use for updating rows.
        """
        nav_type = self.navigation_type()
        upd_list = []
        done = set()
        queue = deque(hndl_list)
        while queue:
            hndl = queue.pop()
            if hndl in done:  # make sure we aren't in infinite loop
                continue      # in case places can enclose each other
            done.add(hndl)
            for cl_name, handle in self.dbstate.db.find_backlink_handles(hndl):
                if cl_name == nav_type:
                    upd_list.append(handle)
                if (cl_name == 'Place' or cl_name == 'Event' and
                        nav_type == 'Person'):
                    queue.append(handle)
        if upd_list:
            self.row_update(upd_list)

    def _button_press(self, obj, event):
        """
        Called when a mouse is clicked.
        """
        if not self.dbstate.is_open():
            return False
        menu = self.uimanager.get_widget('Popup')
        if event.type == Gdk.EventType._2BUTTON_PRESS and event.button == 1:
            if self.model.get_flags() & Gtk.TreeModelFlags.LIST_ONLY:
                self.edit(obj)
                return True
            else:
                # Tree
                store, paths = self.selection.get_selected_rows()
                if paths:
                    firstsel = self.model.get_iter(paths[0])
                    handle = self.model.get_handle_from_iter(firstsel)
                    if len(paths)==1 and handle is None:
                        return self.expand_collapse_tree_branch()
                    else:
                        self.edit(obj)
                        return True
        elif is_right_click(event) and menu:
            prefix = 'win'
            self.at_popup_menu = []
            actions = []
            # Quick Reports
            if self.QR_CATEGORY > -1:
                (qr_ui, qr_actions) = create_quickreport_menu(
                    self.QR_CATEGORY, self.dbstate, self.uistate,
                    self.first_selected(), prefix)
                if self.get_active() and qr_actions:
                    actions.extend(qr_actions)
                    qr_ui = ("<placeholder id='QuickReport'>%s</placeholder>" %
                             qr_ui)
                    self.at_popup_menu.append(qr_ui)

            # Web Connects
            if self.QR_CATEGORY == CATEGORY_QR_PERSON:
                (web_ui, web_actions) = create_web_connect_menu(
                    self.dbstate, self.uistate, self.navigation_type(),
                    self.first_selected(), prefix)
                if self.get_active() and web_actions:
                    actions.extend(web_actions)
                    self.at_popup_menu.append(web_ui)

            if self.at_popup_action:
                self.uimanager.remove_ui(self.at_popup_menu)
                self.uimanager.remove_action_group(self.at_popup_action)
            self.at_popup_action = ActionGroup('AtPopupActions',
                                               actions)
            self.uimanager.insert_action_group(self.at_popup_action)
            self.at_popup_menu = self.uimanager.add_ui_from_string(
                self.at_popup_menu)
            self.uimanager.update_menu()

            menu = self.uimanager.get_widget('Popup')
            popup_menu = Gtk.Menu.new_from_model(menu)
            popup_menu.attach_to_widget(obj, None)
            popup_menu.show_all()
            if Gtk.MINOR_VERSION < 22:
                # ToDo The following is reported to work poorly with Wayland
                popup_menu.popup(None, None, None, None,
                                 event.button, event.time)
            else:
                popup_menu.popup_at_pointer(event)
            return True

        return False

    def _key_press(self, obj, event):
        """
        Called when a key is pressed on a listview
        """
        if not self.dbstate.is_open():
            return False
        if self.model.get_flags() & Gtk.TreeModelFlags.LIST_ONLY:
            # Flat list
            return self._key_press_flat(obj, event)
        else:
            # Tree
            return self._key_press_tree(obj, event)

    def _key_press_flat(self, obj, event):
        """
        Called when a key is pressed on a flat listview
        ENTER --> edit selection
        """
        if event.keyval in (Gdk.KEY_Return, Gdk.KEY_KP_Enter):
            self.edit(obj)
            return True
        # Custom interactive search
        if Gdk.keyval_to_unicode(event.keyval):
            return self.searchbox.treeview_keypress(obj, event)
        return False

    def _key_press_tree(self, obj, event):
        """
        Called when a key is pressed on a tree listview
        ENTER --> edit selection or open group node
        SHIFT+ENTER --> open group node and all children nodes
        """
        if (event.get_state() & Gdk.ModifierType.SHIFT_MASK and
            event.keyval in (Gdk.KEY_Return, Gdk.KEY_KP_Enter)):
            store, paths = self.selection.get_selected_rows()
            if paths:
                iter_ = self.model.get_iter(paths[0])
                handle = self.model.get_handle_from_iter(iter_)
                if len(paths) == 1 and handle is None:
                    return self.expand_collapse_tree_branch()
        elif event.keyval in (Gdk.KEY_Return, Gdk.KEY_KP_Enter):
                store, paths = self.selection.get_selected_rows()
                if paths:
                    iter_ = self.model.get_iter(paths[0])
                    handle = self.model.get_handle_from_iter(iter_)
                    if len(paths) == 1 and handle is None:
                        return self.expand_collapse_tree()
                    else:
                        self.edit(obj)
                        return True
        elif Gdk.keyval_to_unicode(event.keyval):
            # Custom interactive search
            return self.searchbox.treeview_keypress(obj, event)
        return False

    def expand_collapse_tree(self):
        """
        Expand or collapse the selected group node.
        Return True if change done, False otherwise
        """
        store, paths = self.selection.get_selected_rows()
        if paths:
            firstsel = paths[0]
            iter_ = self.model.get_iter(firstsel)
            handle = self.model.get_handle_from_iter(iter_)
            if handle:
                return False
            if self.list.row_expanded(firstsel):
                self.list.collapse_row(firstsel)
            else:
                self.list.expand_row(firstsel, False)
            return True
        return False

    def expand_collapse_tree_branch(self):
        """
        Expand or collapse the selected group node with all children.
        Return True if change done, False otherwise
        """
        store, paths = self.selection.get_selected_rows()
        if paths:
            firstsel = paths[0]
            iter_ = self.model.get_iter(firstsel)
            handle = self.model.get_handle_from_iter(iter_)
            if handle:
                return False
            if self.list.row_expanded(firstsel):
                self.list.collapse_row(firstsel)
            else:
                self.open_branch(None)
            return True
        return False

    def change_page(self):
        """
        Called when a page is changed.
        """
        NavigationView.change_page(self)
        if self.model:
            self.uistate.show_filter_results(self.dbstate,
                                             self.model.displayed(),
                                             self.model.total())
        self.uimanager.set_actions_visible(self.edit_action, True)
        self.uimanager.set_actions_sensitive(self.edit_action,
                                             not self.dbstate.db.readonly)

    def on_delete(self):
        """
        Save the column widths when the view is shutdown.
        """
        self.save_column_info()
        PageView.on_delete(self)

    def save_column_info(self):
        """
        Save the column widths, order, and view settings
        """
        widths = self.get_column_widths()
        order = self._config.get('columns.rank')
        size = self._config.get('columns.size')
        vis = self._config.get('columns.visible')
        newsize = []
        index = 0
        for val, size in zip(order, size):
            if val in vis[:-1]:  # don't use last column size, it's wrong
                if widths[index]:
                    size = widths[index]
                index += 1
            newsize.append(size)
        self._config.set('columns.size', newsize)

    ####################################################################
    # Export data
    ####################################################################
    def export(self, *obj):
        chooser = Gtk.FileChooserDialog(
            _("Export View as Spreadsheet"),
            self.uistate.window,
            Gtk.FileChooserAction.SAVE,
            (_('_Cancel'), Gtk.ResponseType.CANCEL,
             _('_Save'), Gtk.ResponseType.OK))
        chooser.set_do_overwrite_confirmation(True)

        combobox = Gtk.ComboBoxText()
        label = Gtk.Label(label=_("Format:"))
        label.set_halign(Gtk.Align.END)
        box = Gtk.Box()
        box.pack_start(label, True, True, padding=12)
        box.pack_start(combobox, False, False, 0)
        combobox.append_text(_('CSV'))
        combobox.append_text(_('OpenDocument Spreadsheet'))
        combobox.set_active(0)
        box.show_all()
        chooser.set_extra_widget(box)

        while True:
            value = chooser.run()
            fn = chooser.get_filename()
            fl = combobox.get_active()
            if value == Gtk.ResponseType.OK:
                if fn:
                    chooser.destroy()
                    break
            else:
                chooser.destroy()
                return
        self.write_tabbed_file(fn, fl)

    def write_tabbed_file(self, name, type):
        """
        Write a tabbed file to the specified name.

        The output file type is determined by the type variable.
        """
        from gramps.gen.utils.docgen import CSVTab, ODSTab
        ofile = None
        data_cols = [pair[1] for pair in self.column_order() if pair[0]]

        column_names = [self.COLUMNS[i][0] for i in data_cols]
        if type == 0:
            ofile = CSVTab(len(column_names))
        else:
            ofile = ODSTab(len(column_names))

        ofile.open(name)
        ofile.start_page()
        ofile.start_row()

        # Headings
        if self.model.get_flags() & Gtk.TreeModelFlags.LIST_ONLY:
            headings = column_names
        else:
            levels = self.model.get_tree_levels()
            headings = levels + column_names[1:]
            data_cols = data_cols[1:]

        list(map(ofile.write_cell, headings))
        ofile.end_row()

        if self.model.get_flags() & Gtk.TreeModelFlags.LIST_ONLY:
            # Flat model
            for row in self.model:
                ofile.start_row()
                for index in data_cols:
                    ofile.write_cell(row[index])
                ofile.end_row()
        else:
            # Tree model
            iter_ = self.model.get_iter((0,))
            if iter_:
                self.write_node(iter_, len(levels), [], ofile, data_cols)

        ofile.end_page()
        ofile.close()

    def write_node(self, iter_, depth, level, ofile, data_cols):

        while iter_:
            new_level = level + [self.model.get_value(iter_, 0)]
            if self.model.get_handle_from_iter(iter_):
                ofile.start_row()
                padded_level = new_level + [''] * (depth - len(new_level))
                list(map(ofile.write_cell, padded_level))
                for index in data_cols:
                    ofile.write_cell(self.model.get_value(iter_, index))
                ofile.end_row()

            first_child = self.model.iter_children(iter_)
            self.write_node(first_child, depth, new_level, ofile, data_cols)

            iter_ = self.model.iter_next(iter_)

    ####################################################################
    # Template functions
    ####################################################################
    @abstractmethod
    def edit(self, *obj):
        """
        Template function to allow the editing of the selected object
        """

    @abstractmethod
    def remove(self, *obj):
        """
        Template function to allow the removal of an object by its handle
        """

    @abstractmethod
    def add(self, *obj):
        """
        Template function to allow the adding of a new object
        """

    @abstractmethod
    def merge(self, *obj):
        """
        Template function to allow the merger of two objects.
        """

    @abstractmethod
    def remove_object_from_handle(self, handle):
        """
        Template function to allow the removal of an object by its handle
        """

    def open_all_nodes(self, *obj):
        """
        Method for Treeviews to open all groups
        obj: for use of method in event callback
        """
        self.uistate.status_text(_("Updating display..."))
        self.uistate.set_busy_cursor(True)

        self.list.expand_all()

        self.uistate.set_busy_cursor(False)
        self.uistate.modify_statusbar(self.dbstate)

    def close_all_nodes(self, *obj):
        """
        Method for Treeviews to close all groups
        obj: for use of method in event callback
        """
        self.list.collapse_all()

    def open_branch(self, *obj):
        """
        Expand the selected branches and all children.
        obj: for use of method in event callback
        """
        self.uistate.status_text(_("Updating display..."))
        self.uistate.set_busy_cursor(True)

        store, selected = self.selection.get_selected_rows()
        for path in selected:
            self.list.expand_row(path, False)

        self.uistate.set_busy_cursor(False)
        self.uistate.modify_statusbar(self.dbstate)

    def close_branch(self, *obj):
        """
        Collapse the selected branches.
        :param obj: not used, present only to allow the use of the method in
            event callback
        """
        store, selected = self.selection.get_selected_rows()
        for path in selected:
            self.list.collapse_row(path)

    def can_configure(self):
        """
        See :class:`~gui.views.pageview.PageView
        :return: bool
        """
        return True

    def config_connect(self):
        """
        Overwriten from  :class:`~gui.views.pageview.PageView method
        This method will be called after the ini file is initialized,
        use it to monitor changes in the ini file
        """
        #func = self.config_callback(self.build_tree)
        #self._config.connect('columns.visible', func)
        #self._config.connect('columns.rank', func)
        pass

    def _get_configure_page_funcs(self):
        """
        Return a list of functions that create gtk elements to use in the
        notebook pages of the Configure dialog

        :return: list of functions
        """
        def columnpage(configdialog):
            flat = self.model.get_flags() & Gtk.TreeModelFlags.LIST_ONLY
            column_names = [col[0] for col in self.COLUMNS]
            return _('Columns'), ColumnOrder(self._config, column_names,
                                            self.get_column_widths(),
                                            self.set_column_order,
                                            tree=not flat)
        return [columnpage]<|MERGE_RESOLUTION|>--- conflicted
+++ resolved
@@ -307,14 +307,7 @@
         NavigationView.set_inactive(self)
         self.uistate.viewmanager.tags.tag_disable()
 
-<<<<<<< HEAD
-    def build_tree(self, force_sidebar=False):
-=======
-    def __build_tree(self):
-        profile(self._build_tree)
-
     def build_tree(self, force_sidebar=False, preserve_col=True):
->>>>>>> f2bc982c
         if self.active:
             cput0 = time.clock()
             if not self.search_bar.is_visible():
