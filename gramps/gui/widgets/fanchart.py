#
# Gramps - a GTK+/GNOME based genealogy program
#
# Copyright (C) 2001-2007  Donald N. Allingham, Martin Hawlisch
# Copyright (C) 2009 Douglas S. Blank
# Copyright (C) 2012 Benny Malengier
# Copyright (C) 2013 Vassilii Khachaturov
#
# This program is free software; you can redistribute it and/or modify
# it under the terms of the GNU General Public License as published by
# the Free Software Foundation; either version 2 of the License, or
# (at your option) any later version.
#
# This program is distributed in the hope that it will be useful,
# but WITHOUT ANY WARRANTY; without even the implied warranty of
# MERCHANTABILITY or FITNESS FOR A PARTICULAR PURPOSE.  See the
# GNU General Public License for more details.
#
# You should have received a copy of the GNU General Public License
# along with this program; if not, write to the Free Software
# Foundation, Inc., 51 Franklin Street, Fifth Floor, Boston, MA 02110-1301 USA.
#

## Based on the paper:
##   http://www.cs.utah.edu/~draperg/research/fanchart/draperg_FHT08.pdf
## and the applet:
##   http://www.cs.utah.edu/~draperg/research/fanchart/demo/

## Found by redwood:
## http://www.gramps-project.org/bugs/view.php?id=2611

#-------------------------------------------------------------------------
#
# Python modules
#
#-------------------------------------------------------------------------
import math
import colorsys
import pickle
from html import escape
import cairo
from gi.repository import Pango
from gi.repository import Gdk
from gi.repository import Gtk
from gi.repository import PangoCairo

#-------------------------------------------------------------------------
#
# Gramps modules
#
#-------------------------------------------------------------------------
from gramps.gen.db import DbTxn
from gramps.gen.display.name import displayer as name_displayer
from gramps.gen.errors import WindowActiveError
from gramps.gen.lib import ChildRef, Family, Name, Person, Surname
from gramps.gen.lib.date import Today
from gramps.gen.utils.alive import probably_alive
from gramps.gen.utils.libformatting import FormattingHelper
from gramps.gen.utils.db import (find_children, find_parents, get_timeperiod,
                                 find_witnessed_people, get_age, preset_name)
from gramps.gen.constfunc import is_quartz
from gramps.gen.const import GRAMPS_LOCALE as glocale
from gramps.gen.const import (
    PIXELS_PER_GENERATION,
    BORDER_EDGE_WIDTH,
    CHILDRING_WIDTH,
    TRANSLATE_PX,
    PAD_PX,
    PAD_TEXT,
    BACKGROUND_SCHEME1,
    BACKGROUND_SCHEME2,
    BACKGROUND_GENDER,
    BACKGROUND_WHITE,
    BACKGROUND_GRAD_GEN,
    BACKGROUND_GRAD_AGE,
    BACKGROUND_SINGLE_COLOR,
    BACKGROUND_GRAD_PERIOD,
    GENCOLOR,
    MAX_AGE,
    GRADIENTSCALE,
    FORM_CIRCLE,
    FORM_HALFCIRCLE,
    FORM_QUADRANT,
    COLLAPSED,
    NORMAL,
    EXPANDED)
from .reorderfam import Reorder
from ..utils import color_graph_box, hex_to_rgb, is_right_click
from ..ddtargets import DdTargets
from ..editors import EditPerson, EditFamily
from ..utilscairo import warpPath
from gramps.gen.utils.symbols import Symbols

_ = glocale.translation.gettext

# following are used in name_displayer format def
# (must not conflict with standard defs)
TWO_LINE_FORMAT_1 = 100
TWO_LINE_FORMAT_2 = 101

#-------------------------------------------------------------------------
#
# FanChartBaseWidget
#
#-------------------------------------------------------------------------

class FanChartBaseWidget(Gtk.DrawingArea):
    """ a base widget for fancharts"""
    CENTER = 60                # pixel radius of center, changes per fanchart

    def __init__(self, dbstate, uistate, callback_popup=None):
        Gtk.DrawingArea.__init__(self)
        self.radialtext = True
        st_cont = self.get_style_context()
        col = st_cont.lookup_color('text_color')
        if col[0]:
            self.textcolor = (col[1].red, col[1].green, col[1].blue)
        else:
            self.textcolor = (0, 0, 0)
        self.dbstate = dbstate
        self.uistate = uistate
        self.form = FORM_CIRCLE
        self.generations = 8
        self.childring = 0
        self.childrenroot = []
        self.angle = {}
        self.grad_start = '#0000FF'
        self.grad_end = '#FF0000'
        self.background = BACKGROUND_GRAD_GEN
        self.filter = None
        self.alpha_filter = 0.5
        self.translating = False
        self.showid = False
        self.flipupsidedownname = True
        self.dupcolor = None
        self.twolinename = False
        self.surface = None
        self.goto = None
        self.on_popup = callback_popup
        self.last_x, self.last_y = None, None
        self.fontdescr = "Sans"
        self.fontsize = 8
        # add parts of a two line name format to the displayer.  We add them
        # as standard names, but set them inactive so they don't show up in
        # name editor or selector.
        name_displayer.set_name_format(
            [(TWO_LINE_FORMAT_1, 'fanchart_name_line1', '%l', False),
             (TWO_LINE_FORMAT_2, 'fanchart_name_line2', '%f %s', False)])
        self.connect("button_release_event", self.on_mouse_up)
        self.connect("motion_notify_event", self.on_mouse_move)
        self.connect("button-press-event", self.on_mouse_down)
        #we want to grab key events also
        self.set_can_focus(True)
        self.connect("key-press-event", self.on_key_press)

        self.connect("draw", self.on_draw)
        self.add_events(Gdk.EventMask.BUTTON_PRESS_MASK |
                        Gdk.EventMask.BUTTON_RELEASE_MASK |
                        Gdk.EventMask.POINTER_MOTION_MASK |
                        Gdk.EventMask.KEY_PRESS_MASK)

        # Enable drag
        self.drag_source_set(Gdk.ModifierType.BUTTON1_MASK, [],
                             Gdk.DragAction.COPY)
        tglist = Gtk.TargetList.new([])
        tglist.add(DdTargets.PERSON_LINK.atom_drag_type,
                   DdTargets.PERSON_LINK.target_flags,
                   DdTargets.PERSON_LINK.app_id)
        #allow drag to a text document, info on drag_get will be 0L !
        tglist.add_text_targets(0)
        self.drag_source_set_target_list(tglist)
        self.connect("drag_data_get", self.on_drag_data_get)
        self.connect("drag_begin", self.on_drag_begin)
        self.connect("drag_end", self.on_drag_end)
        # Enable drop
        self.drag_dest_set(Gtk.DestDefaults.MOTION | Gtk.DestDefaults.DROP,
                           [DdTargets.PERSON_LINK.target()],
                           Gdk.DragAction.COPY)
        self.connect('drag_data_received', self.on_drag_data_received)
        self.uistate.connect('font-changed', self.reload_symbols)

        self._mouse_click = False
        self.rotate_value = 90 # degrees, initially, 1st gen male on right half
        self.center_delta_xy = [0, 0] # translation of the center of the
                                      # fan wrt canonical center
        self.center_xy = [0, 0] # coord of the center of the fan
        self.mouse_x = 0
        self.mouse_y = 0
        #(re)compute everything
        self.reset()
        self.set_size_request(120, 120)
<<<<<<< HEAD
        self.maxperiod = 0
        self.minperiod = 0
        self.cstart_hsv = None
        self.cend_hsv = None
        self.colors = None
        self.maincolor = None
        self.gradval = None
        self.gradcol = None
        self.in_drag = False
        self._mouse_click_cell_address = None
=======
        self.symbols = Symbols()
        self.reload_symbols()

    def reload_symbols(self):
        dth_idx = self.uistate.death_symbol
        if self.uistate.symbols:
            self.bth = self.symbols.get_symbol_for_string(self.symbols.SYMBOL_BIRTH)
            self.dth = self.symbols.get_death_symbol_for_char(dth_idx)
        else:
            self.bth = self.symbols.get_symbol_fallback(self.symbols.SYMBOL_BIRTH)
            self.dth = self.symbols.get_death_symbol_fallback(dth_idx)
>>>>>>> 6bca4083

    def reset(self):
        """
        Reset the fan chart. This should trigger computation of all data
        structures needed
        """
        self.cache_fontcolor = {}

        # fill the data structure
        self._fill_data_structures()

        # prepare the colors for the boxes
        self.prepare_background_box(self.generations)

    def _fill_data_structures(self):
        """
        fill in the data structures that will be needed to draw the chart
        """
        raise NotImplementedError

    def do_size_request(self, requisition):
        """
        Overridden method to handle size request events.
        """
        if self.form == FORM_CIRCLE:
            requisition.width = 2 * self.halfdist()
            requisition.height = requisition.width
        elif self.form == FORM_HALFCIRCLE:
            requisition.width = 2 * self.halfdist()
            requisition.height = requisition.width / 2 + self.CENTER + PAD_PX
        elif self.form == FORM_QUADRANT:
            requisition.width = self.halfdist() + self.CENTER + PAD_PX
            requisition.height = requisition.width

    def do_get_preferred_width(self):
        """ GTK3 uses width for height sizing model. This method will
            override the virtual method
        """
        req = Gtk.Requisition()
        self.do_size_request(req)
        return req.width, req.width

    def do_get_preferred_height(self):
        """ GTK3 uses width for height sizing model. This method will
            override the virtual method
        """
        req = Gtk.Requisition()
        self.do_size_request(req)
        return req.height, req.height

    def halfdist(self):
        """
        Compute the half radius of the circle
        """
        raise NotImplementedError

    def gen_pixels(self):
        """
        how many pixels a generation takes up in the fanchart
        """
        raise NotImplementedError

    def get_radiusinout_for_gen(self, generation):
        """
        Get the in and out radius for descendant generation
        """
        raise NotImplementedError

    def on_draw(self, widget, ctx, scale=1.):
        """
        callback to draw the fanchart
        """
        dummy_scale = scale
        dummy_widget = widget
        if self.surface:
            ctx.set_source_surface(self.surface, 0, 0)
            ctx.paint()

    def prt_draw(self, widget, ctx, scale=1.0):
        """
        method to allow direct drawing to cairo context for printing
        """
        dummy_widget = widget
        self.draw(ctx=ctx, scale=scale)

    def people_generator(self):
        """
        a generator over all people outside of the core person
        """
        raise NotImplementedError

    def innerpeople_generator(self):
        """
        a generator over all people inside of the core person
        """
        raise NotImplementedError

    def set_userdata_timeperiod(self, person, userdata):
        """
        set the userdata as used by timeperiod
        """
        period = None
        if person:
            period = get_timeperiod(self.dbstate.db, person)
            if period is not None:
                if period > self.maxperiod:
                    self.maxperiod = period
                if period < self.minperiod:
                    self.minperiod = period
        userdata.append(period)

    def set_userdata_age(self, person, userdata):
        """
        set the userdata as used by age
        """
        agecol = (1, 1, 1)  # white
        if person:
            age = get_age(self.dbstate.db, person)
            if age is not None:
                age = age[0]
                if age < 0:
                    age = 0
                elif age > MAX_AGE:
                    age = MAX_AGE
                #now determine fraction for gradient
                agefrac = age / MAX_AGE
                agecol = colorsys.hsv_to_rgb(
                    ((1-agefrac) * self.cstart_hsv[0] +
                     agefrac * self.cend_hsv[0]),
                    ((1-agefrac) * self.cstart_hsv[1] +
                     agefrac * self.cend_hsv[1]),
                    ((1-agefrac) * self.cstart_hsv[2] +
                     agefrac * self.cend_hsv[2]),
                    )
        userdata.append((agecol[0]*255, agecol[1]*255, agecol[2]*255))

    def prepare_background_box(self, maxgen):
        """
        Method that is called every reset of the chart, to precomputed values
        needed for the background of the boxes
        """
        cstart = hex_to_rgb(self.grad_start)
        cend = hex_to_rgb(self.grad_end)
        self.cstart_hsv = colorsys.rgb_to_hsv(cstart[0]/255, cstart[1]/255,
                                              cstart[2]/255)
        self.cend_hsv = colorsys.rgb_to_hsv(cend[0]/255, cend[1]/255,
                                            cend[2]/255)
        if self.background in [BACKGROUND_GENDER, BACKGROUND_SINGLE_COLOR]:
            # nothing to precompute
            self.colors = None
            self.maincolor = cstart
        elif self.background == BACKGROUND_GRAD_GEN:
            #compute the colors, -1, 0, ..., maxgen
            divs = [x/(maxgen-1) for x in range(maxgen)] if maxgen > 1 else [0]
            rgb_colors = [colorsys.hsv_to_rgb(
                (1-x) * self.cstart_hsv[0] + x * self.cend_hsv[0],
                (1-x) * self.cstart_hsv[1] + x * self.cend_hsv[1],
                (1-x) * self.cstart_hsv[2] + x * self.cend_hsv[2],
                ) for x in divs]
            self.colors = [(255 * red, 255 * green, 255 * blue)
                           for red, green, blue in rgb_colors]
        elif self.background == BACKGROUND_GRAD_PERIOD:
            # we fill in in the data structure what the period is,
            # None if not found
            self.colors = None
            self.minperiod = 1e10
            self.maxperiod = -1e10
            gen_people = self.people_generator()
            for person, userdata in gen_people:
                self.set_userdata_timeperiod(person, userdata)
            # same for child
            gen_inner = self.innerpeople_generator()
            for child, userdata in gen_inner:
                self.set_userdata_timeperiod(child, userdata)
            # now create gradient data, 5 values from min to max rounded
            # to nearest 50
            if self.maxperiod < self.minperiod:
                self.maxperiod = self.minperiod = Today().get_year()
            rper = self.maxperiod // 50
            if rper * 50 != self.maxperiod:
                self.maxperiod = rper * 50 + 50
            self.minperiod = 50 * (self.minperiod // 50)
            periodrange = self.maxperiod - self.minperiod
            steps = 2 * GRADIENTSCALE - 1
            divs = [x/(steps-1) for x in range(steps)]
            self.gradval = ['%d' % int(self.minperiod + x *
                                       periodrange) for x in divs]
            for i in range(len(self.gradval)):
                if i % 2 == 1:
                    self.gradval[i] = ''
            self.gradcol = [colorsys.hsv_to_rgb(
                (1-div) * self.cstart_hsv[0] + div * self.cend_hsv[0],
                (1-div) * self.cstart_hsv[1] + div * self.cend_hsv[1],
                (1-div) * self.cstart_hsv[2] + div * self.cend_hsv[2],
                ) for div in divs]

        elif self.background == BACKGROUND_GRAD_AGE:
            # we fill in in the data structure what the color age is,
            # white if no age
            self.colors = None
            gen_people = self.people_generator()
            for person, userdata in gen_people:
                self.set_userdata_age(person, userdata)
            # same for child
            gen_inner = self.innerpeople_generator()
            for child, userdata in gen_inner:
                self.set_userdata_age(child, userdata)
            #now create gradient data, 5 values from 0 to max
            steps = 2 * GRADIENTSCALE - 1
            divs = [x/(steps-1) for x in range(steps)]
            self.gradval = ['%d' % int(x * MAX_AGE) for x in divs]
            self.gradval[-1] = '%d+' % MAX_AGE
            for i in range(len(self.gradval)):
                if i % 2 == 1:
                    self.gradval[i] = ''
            self.gradcol = [colorsys.hsv_to_rgb(
                (1-div) * self.cstart_hsv[0] + div * self.cend_hsv[0],
                (1-div) * self.cstart_hsv[1] + div * self.cend_hsv[1],
                (1-div) * self.cstart_hsv[2] + div * self.cend_hsv[2],
                ) for div in divs]
        else:
            # known colors per generation, set or compute them
            self.colors = GENCOLOR[self.background]

    def background_box(self, person, generation, userdata):
        """
        determine red, green, blue value of background of the box of person,
        which has gender gender, and is in ring generation
        """
        if generation == 0 and self.background in [BACKGROUND_GENDER,
                                                   BACKGROUND_GRAD_GEN,
                                                   BACKGROUND_SCHEME1,
                                                   BACKGROUND_SCHEME2]:
            # white for center person:
            color = (255, 255, 255)
        elif self.background == BACKGROUND_GENDER:
            try:
                alive = probably_alive(person, self.dbstate.db)
            except RuntimeError:
                alive = False
            backgr, dummy_border = color_graph_box(alive, person.gender)
            color = hex_to_rgb(backgr)
        elif self.background == BACKGROUND_SINGLE_COLOR:
            color = self.maincolor
        elif self.background == BACKGROUND_GRAD_AGE:
            color = userdata[0]
        elif self.background == BACKGROUND_GRAD_PERIOD:
            period = userdata[0]
            if period is None:
                color = (255, 255, 255)  # white
            else:
                if self.maxperiod != self.minperiod:
                    periodfrac = ((period - self.minperiod)
                                  / (self.maxperiod - self.minperiod))
                else:
                    periodfrac = 0.5
                periodcol = colorsys.hsv_to_rgb(
                    ((1-periodfrac) * self.cstart_hsv[0] +
                     periodfrac * self.cend_hsv[0]),
                    ((1-periodfrac) * self.cstart_hsv[1] +
                     periodfrac * self.cend_hsv[1]),
                    ((1-periodfrac) * self.cstart_hsv[2] +
                     periodfrac * self.cend_hsv[2]),
                    )
                color = (periodcol[0]*255, periodcol[1]*255, periodcol[2]*255)
        else:
            if self.background == BACKGROUND_GRAD_GEN and generation < 0:
                generation = 0
            color = self.colors[generation % len(self.colors)]
            if person.gender == Person.MALE:
                color = [x*.9 for x in color]
        # now we set transparency data
        if self.filter and not self.filter.match(person.handle,
                                                 self.dbstate.db):
            if self.background == BACKGROUND_SINGLE_COLOR:
                alpha = 0.  # no color shown
            else:
                alpha = self.alpha_filter
        else:
            alpha = 1.

        return color[0], color[1], color[2], alpha

    def fontcolor(self, red, green, blue, alpha):
        """
        return the font color based on the r, g, b of the background
        """
        if alpha == 0:
            return self.textcolor
        try:
            return self.cache_fontcolor[(red, green, blue)]
        except KeyError:
            hls = colorsys.rgb_to_hls(red / 255, green / 255, blue / 255)
            # we use the lightness value to determine white or black font
            if hls[1] > 0.4:
                self.cache_fontcolor[(red, green, blue)] = (0, 0, 0)
            else:
                self.cache_fontcolor[(red, green, blue)] = (1, 1, 1)
        return self.cache_fontcolor[(red, green, blue)]

    def fontbold(self, alpha):
        """
        The font should be bold if no transparency and font is set.
        In that case, True is returned
        """
        if alpha >= 1. and self.filter:
            return True
        return False

    def draw_radbox(self, ctx, radiusin, radiusout, start_rad, stop_rad, color,
                    thick=False):
        """
        Procedure to draw a person box in the outter ring position
        """
        ctx.move_to(radiusout * math.cos(start_rad),
                    radiusout * math.sin(start_rad))
        ctx.arc(0, 0, radiusout, start_rad, stop_rad)
        ctx.line_to(radiusin * math.cos(stop_rad),
                    radiusin * math.sin(stop_rad))
        ctx.arc_negative(0, 0, radiusin, stop_rad, start_rad)
        ctx.close_path()
        ##path = ctx.copy_path() # not working correct
        ctx.set_source_rgba(color[0], color[1], color[2], color[3])
        ctx.fill()
        #and again for the border
        ctx.move_to(radiusout * math.cos(start_rad),
                    radiusout * math.sin(start_rad))
        ctx.arc(0, 0, radiusout, start_rad, stop_rad)
        if (start_rad - stop_rad) % (2 * math.pi) > 1e-5:
            radial_motion_type = ctx.line_to
        else:
            radial_motion_type = ctx.move_to
        radial_motion_type(radiusin * math.cos(stop_rad),
                           radiusin * math.sin(stop_rad))
        ctx.arc_negative(0, 0, radiusin, stop_rad, start_rad)
        radial_motion_type(radiusout * math.cos(start_rad),
                           radiusout * math.sin(start_rad))
        ##ctx.append_path(path) # not working correct
        ctx.set_source_rgb(0, 0, 0) # black
        if thick:
            ctx.set_line_width(3)
        else:
            ctx.set_line_width(1)
        ctx.stroke()
        ctx.set_line_width(1)

    def draw_innerring(self, ctx, person, userdata, start, inc):
        """
        Procedure to draw a person in the inner ring position
        """
        # in polar coordinates what is to draw
        rmin = TRANSLATE_PX
        rmax = TRANSLATE_PX + CHILDRING_WIDTH
        thetamin = start
        thetamax = start + inc
        # add child to angle storage
        self.angle[-2].append([thetamin, thetamax, None])
        #draw child now
        ctx.move_to(rmin*math.cos(thetamin), rmin*math.sin(thetamin))
        ctx.arc(0, 0, rmin, thetamin, thetamax)
        ctx.line_to(rmax*math.cos(thetamax), rmax*math.sin(thetamax))
        ctx.arc_negative(0, 0, rmax, thetamax, thetamin)
        ctx.close_path()
        ##path = ctx.copy_path() # not working correct
        ctx.set_source_rgb(0, 0, 0) # black
        ctx.set_line_width(1)
        ctx.stroke()
        #now again to fill
        if person:
            red, green, blue, alpha = self.background_box(person, -1, userdata)
        else:
            red = green = blue = 255
            alpha = 1
        ctx.move_to(rmin*math.cos(thetamin), rmin*math.sin(thetamin))
        ctx.arc(0, 0, rmin, thetamin, thetamax)
        ctx.line_to(rmax*math.cos(thetamax), rmax*math.sin(thetamax))
        ctx.arc_negative(0, 0, rmax, thetamax, thetamin)
        ctx.close_path()
        ##ctx.append_path(path) # not working correct
        ctx.set_source_rgba(red/255., green/255., blue/255., alpha)
        ctx.fill()

    def draw_person(self, ctx, person, radiusin, radiusout, start_rad, stop_rad,
                    generation, dup, userdata, thick=False,
                    has_moregen_indicator=False, is_central_person=False):
        """
        Display the piece of pie for a given person. start_rad and stop_rad
        are in radians.
        """
        ctx.save()
        # If we need an indicator of more generations:
        if has_moregen_indicator:
            # draw an indicator
            color = (1.0, 1.0, 1.0, 1.0) # white
            self.draw_radbox(ctx, radiusout, radiusout + BORDER_EDGE_WIDTH,
                             start_rad, stop_rad, color, thick=False)

        # get the color of the background
        if not person:
            # if called on None, let's make a transparent box
            red, green, blue, alpha = (255, 255, 255, 0)
        elif dup:
            red, green, blue = self.dupcolor #duplicate color
            alpha = 1.0
        else:
            red, green, blue, alpha = self.background_box(person, generation,
                                                          userdata)
        color = (red/255., green/255., blue/255., alpha)

        # now draw the person
        if not is_central_person:
            self.draw_radbox(ctx, radiusin, radiusout, start_rad, stop_rad,
                             color, thick)
        else:
            #special box for centrer pers
            ctx.arc(0, 0, radiusout, 0, 2 * math.pi)
            if self.childring and self.childrenroot:
                ctx.arc_negative(0, 0, radiusin, 2 * math.pi, 0)
                ctx.close_path()
            ctx.set_source_rgba(*color)
            ctx.fill()

        if self.last_x is None or self.last_y is None:
            #we are not in a move, so draw text
            radial = False
            if self.radialtext: ## and generation >= 6:
                space_arc_text = (radiusin+radiusout)/2 * (stop_rad-start_rad)
                # is there more space to print it radial ?
                radial = (space_arc_text < (radiusout-radiusin) * 1.1)
            self.draw_person_text(ctx, person, radiusin, radiusout,
                                  start_rad, stop_rad, radial,
                                  self.fontcolor(red, green, blue, alpha),
                                  self.fontbold(alpha),
                                  can_flip=not is_central_person)
        ctx.restore()

    def draw_person_text(self, ctx, person, radiusin, radiusout, start, stop,
                         radial=False, fontcolor=(0, 0, 0), bold=False,
                         can_flip=True):
        """
        Draw the piece of pie for a given person.
        """
        if not person:
            return
        draw_radial = radial and self.radialtext
        try:
            alive = probably_alive(person, self.dbstate.db)
        except RuntimeError:
            alive = False
        if not self.twolinename:
<<<<<<< HEAD
            name = name_displayer.display(person)
            if self.showid:
                name += " (" + person.gramps_id + ")"
            self.draw_text(ctx, name, radiusin, radiusout, start, stop,
                           draw_radial, fontcolor, bold)
=======
            name=name_displayer.display(person)
            if self.uistate.symbols and not alive:
                    name = self.dth + ' ' + name
            self.draw_text(cr, name, radiusin, radiusout, start, stop, draw_radial,
                       fontcolor, bold)
>>>>>>> 6bca4083
        else:
            #text=name_displayer.display(person)
            if self.showid:
                text_line1 = "(" + person.gramps_id + ") "
            else:
                text_line1 = ""
            text_line1 += name_displayer.display_format(person,
                                                        TWO_LINE_FORMAT_1)
            text_line2 = name_displayer.display_format(person,
                                                       TWO_LINE_FORMAT_2)
            if draw_radial:
                split_frac_line1 = 0.5
                flipped = can_flip and ((math.degrees((start+stop)/2.0) +
                                         self.rotate_value - 90) % 360 < 179
                                        and self.flipupsidedownname)
                if flipped:
                    middle = (start * split_frac_line1 +
                              stop * (1.0 - split_frac_line1))
                    (a11, a12, a21, a22) = (middle, stop, start, middle)
                else:
                    middle = (start * (1.0 - split_frac_line1) +
                              stop * split_frac_line1)
                    (a11, a12, a21, a22) = (start, middle, middle, stop)
                written_textwidth = self.draw_text(ctx, text_line1, radiusin,
                                                   radiusout, a11, a12,
                                                   draw_radial, fontcolor,
                                                   bold=1, flipped=flipped)
                if written_textwidth == 0 and text_line1 != "":
                    #Not enought space for 2 line, fallback to 1 line
                    written_textwidth = self.draw_text(ctx, text_line1,
                                                       radiusin, radiusout,
                                                       start, stop, draw_radial,
                                                       fontcolor, bold=1,
                                                       flipped=flipped)
                    self.draw_text(ctx, text_line2,
                                   radiusin+written_textwidth+PAD_TEXT,
                                   radiusout, start, stop, draw_radial,
                                   fontcolor, bold, flipped)
                else:
                    self.draw_text(ctx, text_line2, radiusin, radiusout, a21,
                                   a22, draw_radial, fontcolor, bold, flipped)
            else:
                middle = (radiusin * .5 + radiusout * .5)
                flipped = can_flip and ((math.degrees((start+stop)/2.0) +
                                         self.rotate_value) % 360 < 179
                                        and self.flipupsidedownname)
                if flipped:
                    self.draw_text(ctx, text_line2, middle, radiusout,
                                   start, stop, draw_radial, fontcolor,
                                   bold=0, flipped=flipped)
                    self.draw_text(ctx, text_line1, radiusin, middle,
                                   start, stop, draw_radial, fontcolor,
                                   bold=1, flipped=flipped)
                else:
                    self.draw_text(ctx, text_line1, middle, radiusout,
                                   start, stop, draw_radial, fontcolor,
                                   bold=1, flipped=flipped)
                    self.draw_text(ctx, text_line2, radiusin, middle,
                                   start, stop, draw_radial, fontcolor,
                                   bold=0, flipped=flipped)

    def wrap_truncate_layout(self, layout, font, width_pixels, height_pixels,
                             tryrescale=True):
        """
        Uses the layout to wrap and truncate its text to given width
        Returns: (w,h) as returned by layout.get_pixel_size()
        """
        all_text_backup = layout.get_text()
        layout.set_font_description(font)
        layout.set_width(Pango.SCALE * width_pixels)

        # NOTE: one may not truncate the text to just the 1st line's text,
        # because the truncation can create invalid Unicode.
        if layout.get_line_count() > 1:
            layout.set_text(layout.get_text(), layout.get_line(0).length)

        #2. we check if height is ok
        dummy_width, height = layout.get_pixel_size()
        if height > height_pixels:
            if tryrescale:
                #try to reduce the height
                fontsize = max(height_pixels / height * font.get_size() /1.1,
                               font.get_size()/2.0)
                font.set_size(fontsize)
                # reducing the height allows for more characters
                layout.set_text(all_text_backup,
                                len(all_text_backup.encode('utf-8')))
                layout.set_font_description(font)
                if layout.get_line_count() > 1:
                    layout.set_text(layout.get_text(),
                                    layout.get_line(0).length)
                dummy_width, height = layout.get_pixel_size()
            # we check again if height is ok
            if height > height_pixels:
                #we could not fix it, no text
                layout.set_text("", 0)
        layout.context_changed()
        return layout.get_pixel_size()

    def draw_text(self, ctx, text, radiusin, radiusout, start_rad, stop_rad,
                  radial=False, fontcolor=(0, 0, 0), bold=False, flipped=False):
        """
        Display text at a particular radius, between start_rad and stop_rad
        radians.
        """
        font = Pango.FontDescription("")
        fontsize = self.fontsize
        font.set_size(fontsize * Pango.SCALE)
        if bold:
            font.set_weight(Pango.Weight.BOLD)
        ctx.save()
        ctx.set_source_rgb(*fontcolor)
        if radial and self.radialtext:
            self.draw_radial_text(ctx, text, radiusin, radiusout,
                                  start_rad, stop_rad, font, flipped)
        else:
            self.draw_arc_text(ctx, text, radiusin, radiusout,
                               start_rad, stop_rad, font, flipped)
        ctx.restore()

    def draw_radial_text(self, ctx, text, radiusin, radiusout,
                         start_rad, stop_rad, font, flipped):
        """
        Draw the text in the available portion.
        """
        layout = self.create_pango_layout(text)
        if is_quartz():
            PangoCairo.context_set_resolution(layout.get_context(), 72)
        layout.set_font_description(font)
        layout.set_wrap(Pango.WrapMode.WORD_CHAR)

        # compute available text space
        # NOTE: for radial text, the sector radius height is the text width
        avail_height = (stop_rad - start_rad) * radiusin - 2.0 * PAD_TEXT
        avail_width = radiusout - radiusin - 2.0 * PAD_TEXT

        dummy_width, height = self.wrap_truncate_layout(layout, font,
                                                        avail_width,
                                                        avail_height,
                                                        tryrescale=True)

        #  2. now draw this text
        # offset for cairo-font system is 90
        if flipped:
            angle = (start_rad + stop_rad)/2 + (height / radiusin / 2) + math.pi
            start_pos = -radiusout + PAD_TEXT
        else:
            angle = (start_rad + stop_rad)/2 - (height / radiusin / 2)
            start_pos = radiusin + PAD_TEXT
        ctx.rotate(angle)
        layout.context_changed()
        ctx.move_to(start_pos, 0)
        PangoCairo.show_layout(ctx, layout)

    def draw_arc_text(self, ctx, text, radiusin, radiusout,
                      start_rad, stop_rad, font, bottom_is_outside):
        """
        Display text at a particular radius, between start and stop
        degrees, setting it up along the arc, center-justified.

        Text not fitting a single line will be char-wrapped away.
        """
        layout = self.create_pango_layout(text)
        if is_quartz():
            PangoCairo.context_set_resolution(layout.get_context(), 72)
        layout.set_font_description(font)
        layout.set_wrap(Pango.WrapMode.WORD_CHAR)

        # get height of text:
        textheight = layout.get_size()[1] / Pango.SCALE
        radius_text = (radiusin + radiusout) / 2.0

        # 1. compute available text space
        avail_height = radiusout - radiusin - 2.0 * PAD_TEXT
        avail_width = (stop_rad - start_rad) * radius_text - 2.0 * PAD_TEXT

        width, dummy_height = self.wrap_truncate_layout(layout, font,
                                                        avail_width,
                                                        avail_height,
                                                        tryrescale=True)

        # 2. Compute text position start angle
        mid_rad = (stop_rad + start_rad)/2
        pos_rad = mid_rad - (width/2/radius_text)
        end_rad = pos_rad + (width/radius_text)

        # 3. Use the layout to provide us the metrics of the text box
        ctx.new_path()
        PangoCairo.layout_path(ctx, layout)

        # 4. The moment of truth: map the text box onto the sector, and render!
        warpPath(ctx, \
            self.create_map_rect_to_sector(radius_text, pos_rad, end_rad,
                                           textheight, bottom_is_outside))
        ctx.fill()

    @staticmethod
    def create_map_rect_to_sector(radius, start_rad, stop_rad, textheight,
                                  bottom_is_outside=False):
        """
        Create a 2D-transform, mapping a rectangle onto a circle sector.

        :param radius: average radius of the target sector
        :param start_rad: start radial angle of the sector, in radians
        :param stop_rad: stop radial angle of the sector, in radians
        :param textheight height of the text
        :param bottom_is_outside flag defining if we write with the
                                 bottom toward outside
        :returns: a lambda (x,y)|->(xNew,yNew) to feed to warpPath.
        """
        if bottom_is_outside:
            def phi(posx):
                """ x in outside case """
                return -posx / radius + stop_rad
            def rho(posy):
                """ y in outside case """
                return radius + (posy - textheight / 2.0)
        else:
            def phi(posx):
                """ x in inside case """
                return posx / radius + start_rad
            def rho(posy):
                """ y in inside case """
                return radius - (posy - textheight / 2.0)
        return lambda posx, posy: (rho(posy) * math.cos(phi(posx)),
                                   rho(posy) * math.sin(phi(posx)))

    def draw_gradient_legend(self, ctx, halfdist):
        """
        Draw the gradient legend
        """
        dummy_halfdist = halfdist
        gradwidth = 10
        gradheight = 10
        starth = 15
        startw = 5
        ctx.save()

        ctx.translate(-self.center_xy[0], -self.center_xy[1])

        font = Pango.FontDescription("")
        fontsize = self.fontsize
        font.set_size(fontsize * Pango.SCALE)
        for color, text in zip(self.gradcol, self.gradval):
            ctx.move_to(startw, starth)
            ctx.rectangle(startw, starth, gradwidth, gradheight)
            ctx.set_source_rgb(color[0], color[1], color[2])
            ctx.fill()
            layout = self.create_pango_layout(text)
            if is_quartz():
                PangoCairo.context_set_resolution(layout.get_context(), 72)
            layout.set_font_description(font)
            ctx.move_to(startw+gradwidth+4, starth)
            ctx.set_source_rgb(0, 0, 0) #black
            PangoCairo.show_layout(ctx, layout)
            starth = starth+gradheight
        ctx.restore()

    def cursor_on_tranlation_dot(self, curx, cury):
        """
        Determine if the cursor at position x and y is
        on the translation dot
        """
        fanxy = curx - self.center_xy[0], cury - self.center_xy[1]
        radius = math.sqrt((fanxy[0]) ** 2 + (fanxy[1]) ** 2)
        return radius < TRANSLATE_PX

    def cursor_to_polar(self, curx, cury, get_raw_rads=False):
        """
        Compute angle, radius in unrotated fan
        """
        fanxy = curx - self.center_xy[0], cury - self.center_xy[1]
        radius = math.sqrt((fanxy[0]) ** 2 + (fanxy[1]) ** 2)
        #angle before rotation:
        #children are in cairo angle (clockwise) from pi to 3 pi
        #rads however is clock 0 to 2 pi
        raw_rads = math.atan2(fanxy[1], fanxy[0]) % (2 * math.pi)
        rads = (raw_rads - math.radians(self.rotate_value)) % (2 * math.pi)
        if get_raw_rads:
            return radius, rads, raw_rads
        else:
            return radius, rads

    def radian_in_bounds(self, start_rad, rads, stop_rad):
        """
        We compare (rads - start_rad) % (2.0 * math.pi) and
                   (stop_rad - start_rad)
        """
        assert start_rad <= stop_rad
        portion = stop_rad - start_rad
        dist_rads_to_start_rads = (rads - start_rad) % (2.0 * math.pi)
        # print(start_rad, rads, stop_rad, ". (rads-start), portion :",
        #       dist_rads_to_start_rads, portion)
        return dist_rads_to_start_rads < portion

    def cell_address_under_cursor(self, curx, cury):
        """
        Determine the generation and the position in the generation at
        position x and y, as well as the type of box.
        generation = -1 on center black dot
        generation >= self.generations outside of diagram
        """
        raise NotImplementedError

    def person_at(self, cell_address):
        """
        returns the person at cell_address
        """
        raise NotImplementedError

    def family_at(self, cell_address):
        """
        returns the family at cell_address
        """
        raise NotImplementedError

    def _have_children(self, person):
        """
        Returns True if a person has children.
        TODO: is there no util function for this
        """
        if person:
            for family_handle in person.get_family_handle_list():
                family = self.dbstate.db.get_family_from_handle(family_handle)
                if family and family.get_child_ref_list():
                    return True
        return False

    def on_key_press(self, widget, eventkey):
        """grab key press
        """
        dummy_widget = widget
        if self.mouse_x and self.mouse_y:
            cell_address = self.cell_address_under_cursor(self.mouse_x,
                                                          self.mouse_y)
            if cell_address is None:
                return False
            person, family = (self.person_at(cell_address),
                              self.family_at(cell_address))
            if person and (Gdk.keyval_name(eventkey.keyval) == 'e'):
                # we edit the person
                self.edit_person_cb(None, person.handle)
                return True
            elif family and (Gdk.keyval_name(eventkey.keyval) == 'f'):
                # we edit the family
                self.edit_fam_cb(None, family.handle)
                return True

        return False

    def on_mouse_down(self, widget, event):
        """
        What to do if we release a mouse button
        """
        dummy_widget = widget
        self.translating = False # keep track of up/down/left/right movement

        if event.button == 1:
            #we grab the focus to enable to see key_press events
            self.grab_focus()

        # left mouse on center dot, we translate on left click
        if self.cursor_on_tranlation_dot(event.x, event.y):
            if event.button == 1: # left mouse
                # save the mouse location for movements
                self.translating = True
                self.last_x, self.last_y = event.x, event.y
                return True

        cell_address = self.cell_address_under_cursor(event.x, event.y)
        #click in open area, prepare for a rotate
        if cell_address is None:
            # save the mouse location for movements
            self.last_x, self.last_y = event.x, event.y
            return True

        #left click on person, prepare for expand/collapse or drag
        if event.button == 1:
            self._mouse_click = True
            self._mouse_click_cell_address = cell_address
            return False

        #right click on person, context menu
        # Do things based on state, event.get_state(), or button, event.button
        if is_right_click(event):
            person, family = (self.person_at(cell_address),
                              self.family_at(cell_address))
            fhandle = None
            if family:
                fhandle = family.handle
            if person and self.on_popup:
                self.on_popup(widget, event, person.handle, fhandle)
                return True

        return False

    def on_mouse_move(self, widget, event):
        """
        What to do if we move the mouse
        """
        dummy_widget = widget
        self._mouse_click = False
        if self.last_x is None or self.last_y is None:
            # while mouse is moving, we must update the tooltip based on person
            cell_address = self.cell_address_under_cursor(event.x, event.y)
            self.mouse_x, self.mouse_y = event.x, event.y
            tooltip = ""
            if cell_address:
                person = self.person_at(cell_address)
                tooltip = self.format_helper.format_person(person, 11)
            self.set_tooltip_text(tooltip)
            return False

        #translate or rotate should happen
        if self.translating:
            canonical_center = self.center_xy_from_delta([0, 0])
            self.center_delta_xy = (canonical_center[0] - event.x,
                                    canonical_center[1] - event.y)
            self.center_xy = self.center_xy_from_delta()
        else:
            # get the angles of the two points from the center:
            start_angle = math.atan2(event.y - self.center_xy[1],
                                     event.x - self.center_xy[0])
            end_angle = math.atan2(self.last_y - self.center_xy[1],
                                   self.last_x - self.center_xy[0])
            # now look at change in angle:
            diff_angle = (end_angle - start_angle) % (math.pi * 2.0)
            self.rotate_value -= math.degrees(diff_angle)
            self.last_x, self.last_y = event.x, event.y
        self.draw()
        self.queue_draw()
        return True

    def center_xy_from_delta(self, delta=None):
        """
        return the x and y position for the center of the canvas
        """
        alloc = self.get_allocation()
        (dummy_x, dummy_y,
         width, height) = alloc.x, alloc.y, alloc.width, alloc.height
        if delta is None:
            delta = self.center_delta_xy
        if self.form == FORM_CIRCLE:
            canvas_xy = width / 2 - delta[0], height / 2 - delta[1]
        elif self.form == FORM_HALFCIRCLE:
            canvas_xy = (width / 2 - delta[0],
                         height - self.CENTER - PAD_PX - delta[1])
        elif self.form == FORM_QUADRANT:
            canvas_xy = (self.CENTER + PAD_PX - delta[0],
                         height - self.CENTER - PAD_PX - delta[1])
        return canvas_xy

    def do_mouse_click(self):
        """
        action to take on left mouse click
        """
        pass

    def on_mouse_up(self, widget, event):
        """
        What to do if we move the mouse
        """
        dummy_widget = widget
        dummy_event = event
        if self._mouse_click:
            self.do_mouse_click()
            return True
        if self.last_x is None or self.last_y is None:
            # No translate or rotate
            return True
        if self.translating:
            self.translating = False
        else:
            self.center_delta_xy = -1, 0
            self.center_xy = self.center_xy_from_delta()

        self.last_x, self.last_y = None, None
        self.draw()
        self.queue_draw()
        return True

    def on_drag_begin(self, widget, data):
        """Set up some inital conditions for drag. Set up icon."""
        dummy_widget = widget
        dummy_data = data
        self.in_drag = True
        self.drag_source_set_icon_name('gramps-person')

    def on_drag_end(self, widget, data):
        """Set up some inital conditions for drag. Set up icon."""
        dummy_widget = widget
        dummy_data = data
        self.in_drag = False

    def on_drag_data_get(self, widget, context, sel_data, info, time):
        """
        Returned parameters after drag.
        Specified for 'person-link', for others return text info about person.
        """
        dummy_widget = widget
        dummy_time = time
        tgs = [x.name() for x in context.list_targets()]
        person = self.person_at(self._mouse_click_cell_address)
        if person:
            if info == DdTargets.PERSON_LINK.app_id:
                data = (DdTargets.PERSON_LINK.drag_type,
                        id(self), person.get_handle(), 0)
                sel_data.set(sel_data.get_target(), 8, pickle.dumps(data))
            elif ('TEXT' in tgs or 'text/plain' in tgs) and info == 0:
                sel_data.set_text(self.format_helper.format_person(person,
                                                                   11), -1)

    def on_drag_data_received(self, widget, context, pos_x, pos_y,
                              sel_data, info, time):
        """
        Handle the standard gtk interface for drag_data_received.

        If the selection data is defined, extract the value from sel_data.data
        """
        dummy_context = context
        dummy_widget = widget
        dummy_info = info
        dummy_time = time
        radius, dummy_rads = self.cursor_to_polar(pos_x, pos_y)

        if radius < self.CENTER:
            if sel_data and sel_data.get_data():
                (dummy_drag_type, dummy_idval, handle,
                 dummy_val) = pickle.loads(sel_data.get_data())
                self.goto(self, handle)

    def edit_person_cb(self, obj, person_handle):
        """
        Edit a person
        """
        person = self.dbstate.db.get_person_from_handle(person_handle)
        if person:
            try:
                EditPerson(self.dbstate, self.uistate, [], person)
            except WindowActiveError:
                pass
            return True
        return False

    def edit_fam_cb(self, obj, family_handle):
        """
        Edit a family
        """
        fam = self.dbstate.db.get_family_from_handle(family_handle)
        if fam:
            try:
                EditFamily(self.dbstate, self.uistate, [], fam)
            except WindowActiveError:
                pass
            return True
        return False

#-------------------------------------------------------------------------
#
# FanChartWidget
#
#-------------------------------------------------------------------------

class FanChartWidget(FanChartBaseWidget):
    """
    Interactive Fan Chart Widget.
    """

    def __init__(self, dbstate, uistate, callback_popup=None):
        """
        Fan Chart Widget. Handles visualization of data in self.data.
        See main() of FanChartGramplet for example of model format.
        """
        self.angle = {}
        self.childrenroot = []
        self.rootangle_rad = []
        self.menu = None
        self.data = {}
        self.set_values(None, 9, BACKGROUND_GRAD_GEN, True, True, True, True,
                        'Sans', '#0000FF', '#FF0000', None, 0.5, FORM_CIRCLE,
                        False)
        FanChartBaseWidget.__init__(self, dbstate, uistate, callback_popup)

    def set_values(self, root_person_handle, maxgen, background, childring,
                   flipupsidedownname, twolinename, radialtext, fontdescr,
                   grad_start, grad_end, filtr, alpha_filter, form, showid):
        """
        Reset the values to be used:

        :param root_person_handle: person to show
        :param maxgen: maximum generations to show
        :param background: config setting of which background procedure to use
        :type background: int
        :param childring: to show the center ring with children or not
        :param twolinename: uses two lines for the display of person's name
        :param flipupsidedownname: flip name on the left of the fanchart
                                   for the display of person's name
        :param radialtext: try to use radial text or not
        :param fontdescr: string describing the font to use
        :param grad_start: colors to use for background procedure
        :param grad_end: colors to use for background procedure
        :param filtr: the person filter to apply to the people in the chart
        :param alpha: the alpha transparency value (0-1) to apply to filtered
                      out data
        :param form: the ``FORM_`` constant for the fanchart
        :param showid: to show the gramps_id or not
        """
        self.rootpersonh = root_person_handle
        self.generations = maxgen
        self.radialtext = radialtext
        self.childring = childring
        self.twolinename = twolinename
        self.flipupsidedownname = flipupsidedownname
        self.background = background
        self.fontdescr = fontdescr
        self.grad_start = grad_start
        self.grad_end = grad_end
        self.filter = filtr
        self.alpha_filter = alpha_filter
        self.form = form
        self.showid = showid

    def set_generations(self):
        """
        Set the generations to max, and fill data structures with initial data.
        """
        self.angle = {}
        if self.childring:
            self.angle[-2] = []
        self.data = {}
        self.childrenroot = []
        self.rootangle_rad = [math.radians(0), math.radians(360)]
        if self.form == FORM_HALFCIRCLE:
            self.rootangle_rad = [math.radians(90), math.radians(270)]
        elif self.form == FORM_QUADRANT:
            self.rootangle_rad = [math.radians(180), math.radians(270)]
        for i in range(self.generations):
            # person, parents?, children?
            self.data[i] = [(None,) * 4] * 2 ** i
            self.angle[i] = []
            angle = self.rootangle_rad[0]
            portion = 1/ (2 ** i) * (self.rootangle_rad[1] -
                                     self.rootangle_rad[0])
            for dummy_count in range(len(self.data[i])):
                # start, stop, state
                self.angle[i].append([angle, angle + portion, NORMAL])
                angle += portion

    def _fill_data_structures(self):
        """
        Initialise the data structures
        """
        self.set_generations()
        if not self.rootpersonh:
            return
        person = self.dbstate.db.get_person_from_handle(self.rootpersonh)
        parents = self._have_parents(person)
        child = self._have_children(person)
        # our data structure is the text, the person object, parents, child and
        # list for userdata which we might fill in later.
        self.data[0][0] = (person, parents, child, [])
        self.childrenroot = []
        if child:
            childlist = find_children(self.dbstate.db, person)
            for child_handle in childlist:
                child = self.dbstate.db.get_person_from_handle(child_handle)
                if not child:
                    continue
                else:
                    self.childrenroot.append((child, True,
                                              self._have_children(child), []))
        for current in range(1, self.generations):
            parent = 0
            # person, parents, children
            for (pers, dummy_q, dummy_c, dummy_d) in self.data[current - 1]:
                # Get father's and mother's details:
                for person in [self._get_parent(pers, True),
                               self._get_parent(pers, False)]:
                    if current == self.generations - 1:
                        parents = self._have_parents(person)
                    else:
                        parents = None
                    self.data[current][parent] = (person, parents, None, [])
                    if person is None:
                        # start,stop,male/right,state
                        self.angle[current][parent][2] = COLLAPSED
                    parent += 1

    def _have_parents(self, person):
        """
        Returns True if a person has parents.
        TODO: is there no util function for this
        """
        if person:
            mother = self._get_parent(person, False)
            father = self._get_parent(person, True)
            return not mother is father is None
        return False

    def _get_parent(self, person, father):
        """
        Get the father of the family if father == True, otherwise mother
        """
        if person:
            parent_handle_list = person.get_parent_family_handle_list()
            if parent_handle_list:
                family_id = parent_handle_list[0]
                family = self.dbstate.db.get_family_from_handle(family_id)
                if family:
                    if father:
                        person_handle = Family.get_father_handle(family)
                    else:
                        person_handle = Family.get_mother_handle(family)
                    if person_handle:
                        fct = self.dbstate.db.get_person_from_handle
                        return fct(person_handle)
        return None

    def gen_pixels(self):
        """
        how many pixels a generation takes up in the fanchart
        """
        return PIXELS_PER_GENERATION

    def nrgen(self):
        """
        return the generation if we have a person to draw
        """
        #compute the number of generations present
        for generation in range(self.generations - 1, 0, -1):
            for idx in range(len(self.data[generation])):
                (person, dummy_parents, dummy_child,
                 dummy_userdata) = self.data[generation][idx]
                if person:
                    return generation
        return 1

    def halfdist(self):
        """
        Compute the half radius of the circle
        """
        return (PIXELS_PER_GENERATION * self.nrgen() +
                self.CENTER + BORDER_EDGE_WIDTH)

    def get_radiusinout_for_gen(self, generation):
        outerradius = generation * PIXELS_PER_GENERATION + self.CENTER
        innerradius = (generation - 1) * PIXELS_PER_GENERATION + self.CENTER
        if generation == 0:
            innerradius = CHILDRING_WIDTH + TRANSLATE_PX
        return (innerradius, outerradius)

    def people_generator(self):
        """
        a generator over all people outside of the core person
        """
        for generation in range(self.generations):
            for idx in range(len(self.data[generation])):
                (person, dummy_parents, dummy_child,
                 userdata) = self.data[generation][idx]
                yield (person, userdata)

    def innerpeople_generator(self):
        """
        a generator over all people inside of the core person
        """
        for childdata in self.childrenroot:
            (person, dummy_parents, dummy_child, userdata) = childdata
            yield (person, userdata)

    def draw(self, ctx=None, scale=1.0):
        """
        The main method to do the drawing.
        If ctx is given, we assume we draw draw raw on the cairo context ctx
        To draw in GTK3 and use the allocation, set ctx=None.
        Note: when drawing for display, to counter a Gtk issue with scrolling
        or resizing the drawing window, we draw on a surface, then copy to the
        drawing context when the Gtk 'draw' signal arrives.
        """
        # first do size request of what we will need
        halfdist = self.halfdist()
        if not ctx:  # Display
            if self.form == FORM_CIRCLE:
                size_w = size_h = 2 * halfdist
            elif self.form == FORM_HALFCIRCLE:
                size_w = 2 * halfdist
                size_h = halfdist + self.CENTER + PAD_PX
            elif self.form == FORM_QUADRANT:
                size_w = size_h = halfdist + self.CENTER + PAD_PX

            size_w_a = self.get_allocated_width()
            size_h_a = self.get_allocated_height()
            self.set_size_request(max(size_w, size_w_a), max(size_h, size_h_a))
            size_w = self.get_allocated_width()
            size_h = self.get_allocated_height()
            self.surface = cairo.ImageSurface(cairo.FORMAT_ARGB32,
                                              size_w, size_h)
            ctx = cairo.Context(self.surface)
            self.center_xy = self.center_xy_from_delta()
            ctx.translate(*self.center_xy)
        else:  # printing
            if self.form == FORM_QUADRANT:
                self.center_xy = self.CENTER + PIXELS_PER_GENERATION, halfdist
            else:
                self.center_xy = halfdist + PIXELS_PER_GENERATION, halfdist
            ctx.scale(scale, scale)
            ctx.translate(*self.center_xy)

        ctx.save()
        ctx.rotate(math.radians(self.rotate_value))
        for generation in range(self.generations - 1, 0, -1):
            for idx in range(len(self.data[generation])):
                (person, parents, child, userdata) = self.data[generation][idx]
                if person:
                    start, stop, state = self.angle[generation][idx]
                    if state in [NORMAL, EXPANDED]:
                        (radiusin,
                         radiusout) = self.get_radiusinout_for_gen(generation)
                        dup = False
                        indicator = (generation == self.generations - 1
                                     and parents)
                        self.draw_person(ctx, person, radiusin, radiusout,
                                         start, stop, generation, dup, userdata,
                                         thick=(state == EXPANDED),
                                         has_moregen_indicator=indicator)
        ctx.restore()
        # Draw center person:
        (person, parents, child, userdata) = self.data[0][0]
        if person:
            radiusin, radiusout = self.get_radiusinout_for_gen(0)
            if not child:
                radiusin = TRANSLATE_PX
            self.draw_person(ctx, person, radiusin, radiusout,
                             math.pi/2, math.pi/2 + 2*math.pi,
                             0, False, userdata, thick=False,
                             has_moregen_indicator=False,
                             is_central_person=True)
            #draw center disk to move chart
            ctx.set_source_rgb(0, 0, 0) # black
            ctx.move_to(TRANSLATE_PX, 0)
            ctx.arc(0, 0, TRANSLATE_PX, 0, 2 * math.pi)
            if child: # has at least one child
                ctx.fill()
            else:
                ctx.stroke()
            if child and self.childring:
                self.draw_childring(ctx)
        if self.background in [BACKGROUND_GRAD_AGE, BACKGROUND_GRAD_PERIOD]:
            self.draw_gradient_legend(ctx, halfdist)

    def draw_childring(self, ctx):
        """
        Draw the ring for the children
        """
        ctx.move_to(TRANSLATE_PX + CHILDRING_WIDTH, 0)
        ctx.set_source_rgb(0, 0, 0) # black
        ctx.set_line_width(1)
        ctx.arc(0, 0, TRANSLATE_PX + CHILDRING_WIDTH, 0, 2 * math.pi)
        ctx.stroke()
        nrchild = len(self.childrenroot)
        #Y axis is downward. positve angles are hence clockwise
        startangle = math.pi
        if nrchild <= 4:
            angleinc = math.pi/2
        else:
            angleinc = 2 * math.pi / nrchild
        for childdata in self.childrenroot:
            (person, dummy_parents, dummy_child, userdata) = childdata
            self.draw_innerring(ctx, person, userdata, startangle, angleinc)
            startangle += angleinc

    def expand_parents(self, generation, selected, current):
        """
        Expand the parents
        """
        if generation >= self.generations:
            return
        selected = 2 * selected
        start, stop, state = self.angle[generation][selected]
        if state in [NORMAL, EXPANDED]:
            portion = (stop - start) * 2.0
            self.angle[generation][selected] = [current, current + portion,
                                                state]
            self.expand_parents(generation + 1, selected, current)
            current += portion
        start, stop, state = self.angle[generation][selected+1]
        if state in [NORMAL, EXPANDED]:
            portion = (stop - start) * 2.0
            self.angle[generation][selected+1] = [current, current + portion,
                                                  state]
            self.expand_parents(generation + 1, selected + 1, current)

    def show_parents(self, generation, selected, angle, portion):
        """
        Show the parents
        """
        if generation >= self.generations:
            return
        selected *= 2
        self.angle[generation][selected][0] = angle
        self.angle[generation][selected][1] = angle + portion
        self.angle[generation][selected][2] = NORMAL
        self.show_parents(generation + 1, selected, angle, portion / 2.0)
        self.angle[generation][selected+1][0] = angle + portion
        self.angle[generation][selected+1][1] = angle + portion + portion
        self.angle[generation][selected+1][2] = NORMAL
        self.show_parents(generation + 1, selected + 1, angle + portion,
                          portion / 2.0)

    def hide_parents(self, generation, selected, angle):
        """
        Hide the parents
        """
        if generation >= self.generations:
            return
        selected = 2 * selected
        self.angle[generation][selected][0] = angle
        self.angle[generation][selected][1] = angle
        self.angle[generation][selected][2] = COLLAPSED
        self.hide_parents(generation + 1, selected, angle)
        self.angle[generation][selected+1][0] = angle
        self.angle[generation][selected+1][1] = angle
        self.angle[generation][selected+1][2] = COLLAPSED
        self.hide_parents(generation + 1, selected+1, angle)

    def shrink_parents(self, generation, selected, current):
        """
        Shrink the parents
        """
        if generation >= self.generations:
            return
        selected = 2 * selected
        start, stop, state = self.angle[generation][selected]
        if state in [NORMAL, EXPANDED]:
            portion = (stop - start) / 2.0
            self.angle[generation][selected] = [current, current + portion,
                                                state]
            self.shrink_parents(generation + 1, selected, current)
            current += portion
        start, stop, state = self.angle[generation][selected+1]
        if state in [NORMAL, EXPANDED]:
            portion = (stop - start) / 2.0
            self.angle[generation][selected+1] = [current, current+portion,
                                                  state]
            self.shrink_parents(generation + 1, selected+1, current)

    def toggle_cell_state(self, cell_address):
        """
        Toggle the cell (expanded/shrinked)
        """
        generation, selected = cell_address
        if generation < 1:
            return
        gstart, gstop, gstate = self.angle[generation][selected]
        if gstate == NORMAL: # let's expand
            if selected % 2 == 0:
                # go to right
                stop = gstop + (gstop - gstart)
                self.angle[generation][selected] = [gstart, stop, EXPANDED]
                self.expand_parents(generation + 1, selected, gstart)
                start, stop, dummy_state = self.angle[generation][selected+1]
                self.angle[generation][selected+1] = [stop, stop, COLLAPSED]
                self.hide_parents(generation+1, selected+1, stop)
            else:
                # go to left
                start = gstart - (gstop - gstart)
                self.angle[generation][selected] = [start, gstop, EXPANDED]
                self.expand_parents(generation + 1, selected, start)
                start, stop, dummy_state = self.angle[generation][selected-1]
                self.angle[generation][selected-1] = [start, start, COLLAPSED]
                self.hide_parents(generation+1, selected-1, start)
        elif gstate == EXPANDED: # let's shrink
            if selected % 2 == 0:
                # shrink from right
                portion = (gstop - gstart)/2.0
                stop = gstop - portion
                self.angle[generation][selected] = [gstart, stop, NORMAL]
                self.shrink_parents(generation+1, selected, gstart)
                self.angle[generation][selected+1][0] = stop # start
                self.angle[generation][selected+1][1] = stop + portion # stop
                self.angle[generation][selected+1][2] = NORMAL
                self.show_parents(generation+1, selected+1, stop, portion/2.0)
            else:
                # shrink from left
                portion = (gstop - gstart)/2.0
                start = gstop - portion
                self.angle[generation][selected] = [start, gstop, NORMAL]
                self.shrink_parents(generation+1, selected, start)
                start, stop, dummy_state = self.angle[generation][selected-1]
                self.angle[generation][selected-1] = [start, start+portion,
                                                      NORMAL]
                self.show_parents(generation+1, selected-1, start, portion/2.0)

    def cell_address_under_cursor(self, curx, cury):
        """
        Determine the cell address in the fan under the cursor
        position x and y.
        None if outside of diagram
        """
        radius, rads, raw_rads = self.cursor_to_polar(curx, cury,
                                                      get_raw_rads=True)

        # find out the generation
        if radius < TRANSLATE_PX:
            return None
        elif (self.childring and self.angle[-2] and
              radius < TRANSLATE_PX + CHILDRING_WIDTH):
            generation = -2  # indication of one of the children
        elif radius < self.CENTER:
            generation = 0
        else:
            generation = None
            for gen in range(self.generations):
                radiusin, radiusout = self.get_radiusinout_for_gen(gen)
                if radiusin <= radius <= radiusout:
                    generation = gen
                    break

        # find what person at this angle:
        selected = None
        if not (generation is None) and generation > 0:
            selected = self.personpos_at_angle(generation, rads)
        elif generation == -2:
            for idx in range(len(self.angle[generation])):
                start, stop, dummy_state = self.angle[generation][idx]
                if self.radian_in_bounds(start, raw_rads, stop):
                    selected = idx
                    break
        if (generation is None or selected is None):
            return None
        return generation, selected

    def personpos_at_angle(self, generation, rads):
        """
        returns the person in generation generation at angle.
        """
        if generation == 0:
            return 0
        selected = None
        for idx in range(len(self.angle[generation])):
            if self.data[generation][idx][0]: # there is a person there
                start, stop, state = self.angle[generation][idx]
                if state == COLLAPSED:
                    continue
                if self.radian_in_bounds(start, rads, stop):
                    selected = idx
                    break
        return selected

    def person_at(self, cell_address):
        """
        returns the person at cell_address
        """
        generation, pos = cell_address
        if generation == -2:
            person = self.childrenroot[pos][0]
        else:
            person = self.data[generation][pos][0]
        return person

    def family_at(self, cell_address):
        """
        returns the family at cell_address
        Difficult here, we would need to go to child, and then obtain the first
        parent family, as that is the family that is shown.
        """
        return None

    def do_mouse_click(self):
        # no drag occured, expand or collapse the section
        self.toggle_cell_state(self._mouse_click_cell_address)
        self._mouse_click = False
        self.draw()
        self.queue_draw()

class FanChartGrampsGUI:
    """ class for functions fanchart GUI elements will need in Gramps
    """
    def __init__(self, on_childmenu_changed):
        """
        Common part of GUI that shows Fan Chart, needs to know what to do if
        one moves via Fan Ch    def set_fan(self, fan):art to a new person
        on_childmenu_changed: in popup, function called on moving
                              to a new person
        """
        self.fan = None
        self.menu = None
        self.twolinename = False
        self.radialtext = None
        self.maxgen = 8
        self.childring = 0
        self.showid = False
        self.grad_start = '#0000FF'
        self.grad_end = '#FF0000'
        self.form = FORM_CIRCLE
        self.alpha_filter = 0.5
        self.filter = None
        self.background = BACKGROUND_GRAD_GEN
        self.on_childmenu_changed = on_childmenu_changed
        self.format_helper = FormattingHelper(self.dbstate, self.uistate)
        self.uistate.connect('font-changed', self.reload_symbols)

    def reload_symbols(self):
        self.format_helper.reload_symbols()

    def set_fan(self, fan):
        """
        Set the fanchartwidget to work on
        """
        self.fan = fan
        self.fan.format_helper = self.format_helper
        self.fan.goto = self.on_childmenu_changed

    def main(self):
        """
        Fill the data structures with the active data. This initializes all
        data.
        """
        root_person_handle = self.get_active('Person')
        self.fan.set_values(root_person_handle, self.maxgen, self.background,
                            self.childring, self.flipupsidedownname,
                            self.twolinename, self.radialtext, self.fonttype,
                            self.grad_start, self.grad_end, self.generic_filter,
                            self.alpha_filter, self.form, self.showid)
        self.fan.reset()
        self.fan.draw()
        self.fan.queue_draw()

    def on_popup(self, obj, event, person_handle, family_handle=None):
        """
        Builds the full menu (including Siblings, Spouses, Children,
        and Parents) with navigation.
        """
        dummy_obj = obj
        #store menu for GTK3 to avoid it being destroyed before showing
        self.menu = Gtk.Menu()
        menu = self.menu
        self.menu.set_reserve_toggle_size(False)

        person = self.dbstate.db.get_person_from_handle(person_handle)
        if not person:
            return 0

        go_item = Gtk.MenuItem(label=name_displayer.display(person))
        go_item.connect("activate", self.on_childmenu_changed, person_handle)
        go_item.show()
        menu.append(go_item)

        edit_item = Gtk.MenuItem.new_with_mnemonic(_('_Edit'))
        edit_item.connect("activate", self.edit_person_cb, person_handle)
        edit_item.show()
        menu.append(edit_item)
        # action related to the clicked family (when there is one)
        if family_handle:
            family = self.dbstate.db.get_family_from_handle(family_handle)
            edit_fam_item = Gtk.MenuItem()
            edit_fam_item.set_label(label=_("Edit family"))
            edit_fam_item.connect("activate", self.edit_fam_cb, family_handle)
            edit_fam_item.show()
            menu.append(edit_fam_item)
            #see if a reorder button is needed
            if family.get_father_handle() == person_handle:
                parth = family.get_mother_handle()
            else:
                parth = family.get_father_handle()
            lenfams = 0
            if parth:
                partner = self.dbstate.db.get_person_from_handle(parth)
                lenfams = len(partner.get_family_handle_list())
                if lenfams in [0, 1]:
                    lenfams = len(partner.get_parent_family_handle_list())
            reord_fam_item = Gtk.MenuItem()
            reord_fam_item.set_label(label=_("Reorder families"))
            reord_fam_item.connect("activate", self.reord_fam_cb, parth)
            reord_fam_item.set_sensitive(lenfams > 1)
            reord_fam_item.show()
            menu.append(reord_fam_item)

        clipboard_item = Gtk.MenuItem.new_with_mnemonic(_('_Copy'))
        clipboard_item.connect("activate", self.copy_person_to_clipboard_cb,
                               person_handle)
        clipboard_item.show()
        menu.append(clipboard_item)

        # collect all spouses, parents and children
        linked_persons = []

        # Go over spouses and build their menu
        item = Gtk.MenuItem(label=_("Spouses"))
        fam_list = person.get_family_handle_list()
        no_spouses = 1
        for fam_id in fam_list:
            family = self.dbstate.db.get_family_from_handle(fam_id)
            if family.get_father_handle() == person.get_handle():
                sp_id = family.get_mother_handle()
            else:
                sp_id = family.get_father_handle()
            if not sp_id:
                continue
            spouse = self.dbstate.db.get_person_from_handle(sp_id)
            if not spouse:
                continue

            if no_spouses:
                no_spouses = 0
                item.set_submenu(Gtk.Menu())
                sp_menu = item.get_submenu()
                sp_menu.set_reserve_toggle_size(False)

            sp_item = Gtk.MenuItem(label=name_displayer.display(spouse))
            linked_persons.append(sp_id)
            sp_item.connect("activate", self.on_childmenu_changed, sp_id)
            sp_item.show()
            sp_menu.append(sp_item)

        if no_spouses:
            item.set_sensitive(0)

        item.show()
        menu.append(item)

        # Go over siblings and build their menu
        item = Gtk.MenuItem(label=_("Siblings"))
        pfam_list = person.get_parent_family_handle_list()
        siblings = []
        step_siblings = []
        for fhdle in pfam_list:
            fam = self.dbstate.db.get_family_from_handle(fhdle)
            sib_list = fam.get_child_ref_list()
            for sib_ref in sib_list:
                sib_id = sib_ref.ref
                if sib_id == person.get_handle():
                    continue
                siblings.append(sib_id)
        # Collect a list of per-step-family step-siblings
            for parent_h in [fam.get_father_handle(), fam.get_mother_handle()]:
                if not parent_h:
                    continue
                parent = self.dbstate.db.get_person_from_handle(parent_h)
                other_families = [self.dbstate.db.get_family_from_handle(fam_id)
                                  for fam_id in parent.get_family_handle_list()
                                  if fam_id not in pfam_list]
                for step_fam in other_families:
                    fam_stepsiblings = [sib_ref.ref
                                        for sib_ref in
                                        step_fam.get_child_ref_list()
                                        if not sib_ref.ref ==
                                        person.get_handle()]
                    if fam_stepsiblings:
                        step_siblings.append(fam_stepsiblings)

        # Add siblings sub-menu with a bar between each siblings group
        if siblings or step_siblings:
            item.set_submenu(Gtk.Menu())
            sib_menu = item.get_submenu()
            sib_menu.set_reserve_toggle_size(False)
            sibs = [siblings]+step_siblings
            for sib_group in sibs:
                for sib_id in sib_group:
                    sib = self.dbstate.db.get_person_from_handle(sib_id)
                    if not sib:
                        continue
                    if find_children(self.dbstate.db, sib):
                        thelabel = escape(name_displayer.display(sib))
                        label = Gtk.Label(label='<b><i>%s</i></b>' % thelabel)
                    else:
                        thelabel = escape(name_displayer.display(sib))
                        label = Gtk.Label(label=thelabel)
                    sib_item = Gtk.MenuItem()
                    label.set_use_markup(True)
                    label.show()
                    label.set_alignment(0, 0)
                    sib_item.add(label)
                    linked_persons.append(sib_id)
                    sib_item.connect("activate", self.on_childmenu_changed,
                                     sib_id)
                    sib_item.show()
                    sib_menu.append(sib_item)
                if sibs.index(sib_group) < len(sibs)-1:
                    sep = Gtk.SeparatorMenuItem.new()
                    sep.show()
                    sib_menu.append(sep)
        else:
            item.set_sensitive(0)
        item.show()
        menu.append(item)

        # Go over children and build their menu
        item = Gtk.MenuItem(label=_("Children"))
        no_children = 1
        childlist = find_children(self.dbstate.db, person)
        for child_handle in childlist:
            child = self.dbstate.db.get_person_from_handle(child_handle)
            if not child:
                continue

            if no_children:
                no_children = 0
                item.set_submenu(Gtk.Menu())
                child_menu = item.get_submenu()
                child_menu.set_reserve_toggle_size(False)

            if find_children(self.dbstate.db, child):
                thelabel = escape(name_displayer.display(child))
                label = Gtk.Label(label='<b><i>%s</i></b>' % thelabel)
            else:
                label = Gtk.Label(label=escape(name_displayer.display(child)))

            child_item = Gtk.MenuItem()
            label.set_use_markup(True)
            label.show()
            label.set_halign(Gtk.Align.START)
            child_item.add(label)
            linked_persons.append(child_handle)
            child_item.connect("activate", self.on_childmenu_changed,
                               child_handle)
            child_item.show()
            child_menu.append(child_item)

        if no_children:
            item.set_sensitive(0)
        item.show()
        menu.append(item)

        # Go over parents and build their menu
        item = Gtk.MenuItem(label=_("Parents"))
        item.set_submenu(Gtk.Menu())
        par_menu = item.get_submenu()
        par_menu.set_reserve_toggle_size(False)
        no_parents = 1
        par_list = find_parents(self.dbstate.db, person)
        for par_id in par_list:
            if not par_id:
                continue
            par = self.dbstate.db.get_person_from_handle(par_id)
            if not par:
                continue

            if no_parents:
                no_parents = 0

            if find_parents(self.dbstate.db, par):
                thelabel = escape(name_displayer.display(par))
                label = Gtk.Label(label='<b><i>%s</i></b>' % thelabel)
            else:
                label = Gtk.Label(label=escape(name_displayer.display(par)))

            par_item = Gtk.MenuItem()
            label.set_use_markup(True)
            label.show()
            label.set_halign(Gtk.Align.START)
            par_item.add(label)
            linked_persons.append(par_id)
            par_item.connect("activate", self.on_childmenu_changed, par_id)
            par_item.show()
            par_menu.append(par_item)

        if no_parents:
            #show an add button
            add_item = Gtk.MenuItem.new_with_mnemonic(_('_Add'))
            add_item.connect("activate", self.on_add_parents, person_handle)
            add_item.show()
            par_menu.append(add_item)

        item.show()
        menu.append(item)

        # Go over parents and build their menu
        item = Gtk.MenuItem(label=_("Related"))
        no_related = 1
        for p_id in find_witnessed_people(self.dbstate.db, person):
            #if p_id in linked_persons:
            #    continue    # skip already listed family members

            per = self.dbstate.db.get_person_from_handle(p_id)
            if not per:
                continue

            if no_related:
                no_related = 0
                item.set_submenu(Gtk.Menu())
                per_menu = item.get_submenu()
                per_menu.set_reserve_toggle_size(False)

            label = Gtk.Label(label=escape(name_displayer.display(per)))

            per_item = Gtk.MenuItem()
            label.set_use_markup(True)
            label.show()
            label.set_halign(Gtk.Align.START)
            per_item.add(label)
            per_item.connect("activate", self.on_childmenu_changed, p_id)
            per_item.show()
            per_menu.append(per_item)

        if no_related:
            item.set_sensitive(0)
        item.show()
        menu.append(item)

        #we now construct an add menu
        item = Gtk.MenuItem.new_with_mnemonic(_("_Add"))
        item.set_submenu(Gtk.Menu())
        add_menu = item.get_submenu()
        add_menu.set_reserve_toggle_size(False)
        if family_handle:
            # allow to add a child to this family
            add_child_item = Gtk.MenuItem()
            add_child_item.set_label(_("Add child to family"))
            add_child_item.connect("activate", self.add_child_to_fam_cb,
                                   family_handle)
            add_child_item.show()
            add_menu.append(add_child_item)
        elif person_handle:
            #allow to add a partner to this person
            add_partner_item = Gtk.MenuItem()
            add_partner_item.set_label(_("Add partner to person"))
            add_partner_item.connect("activate", self.add_partner_to_pers_cb,
                                     person_handle)
            add_partner_item.show()
            add_menu.append(add_partner_item)

        add_pers_item = Gtk.MenuItem()
        add_pers_item.set_label(_("Add a person"))
        add_pers_item.connect("activate", self.add_person_cb)
        add_pers_item.show()
        add_menu.append(add_pers_item)
        item.show()
        menu.append(item)

        menu.popup(None, None, None, None, event.button, event.time)
        return 1

    def edit_person_cb(self, obj, person_handle):
        """
        Edit a person
        """
        person = self.dbstate.db.get_person_from_handle(person_handle)
        if person:
            try:
                EditPerson(self.dbstate, self.uistate, [], person)
            except WindowActiveError:
                pass
            return True
        return False

    def edit_fam_cb(self, obj, family_handle):
        """
        Edit a family
        """
        fam = self.dbstate.db.get_family_from_handle(family_handle)
        if fam:
            try:
                EditFamily(self.dbstate, self.uistate, [], fam)
            except WindowActiveError:
                pass
            return True
        return False

    def reord_fam_cb(self, obj, person_handle):
        """
        reorder a family
        """
        try:
            Reorder(self.dbstate, self.uistate, [], person_handle)
        except WindowActiveError:
            pass
        return True

    def add_person_cb(self, obj):
        """
        Add a person
        """
        person = Person()
        #the editor requires a surname
        person.primary_name.add_surname(Surname())
        person.primary_name.set_primary_surname(0)
        try:
            EditPerson(self.dbstate, self.uistate, [], person)
        except WindowActiveError:
            pass

    def add_child_to_fam_cb(self, obj, family_handle):
        """
        Add a child to a family
        """
        callback = lambda x: self.callback_add_child(x, family_handle)
        person = Person()
        name = Name()
        #the editor requires a surname
        name.add_surname(Surname())
        name.set_primary_surname(0)
        family = self.dbstate.db.get_family_from_handle(family_handle)
        father = self.dbstate.db.get_person_from_handle(
            family.get_father_handle())
        if father:
            preset_name(father, name)
        person.set_primary_name(name)
        try:
            EditPerson(self.dbstate, self.uistate, [], person,
                       callback=callback)
        except WindowActiveError:
            pass

    def callback_add_child(self, person, family_handle):
        """
        Add a child
        """
        ref = ChildRef()
        ref.ref = person.get_handle()
        family = self.dbstate.db.get_family_from_handle(family_handle)
        family.add_child_ref(ref)

        with DbTxn(_("Add Child to Family"), self.dbstate.db) as trans:
            #add parentref to child
            person.add_parent_family_handle(family_handle)
            #default relationship is used
            self.dbstate.db.commit_person(person, trans)
            #add child to family
            self.dbstate.db.commit_family(family, trans)

    def add_partner_to_pers_cb(self, obj, person_handle):
        """
        Add a family with the person preset
        """
        family = Family()
        person = self.dbstate.db.get_person_from_handle(person_handle)

        if not person:
            return

        if person.gender == Person.MALE:
            family.set_father_handle(person.handle)
        else:
            family.set_mother_handle(person.handle)

        try:
            EditFamily(self.dbstate, self.uistate, [], family)
        except WindowActiveError:
            pass

    def on_add_parents(self, obj, person_handle):
        """
        Add a family
        """
        dummy_obj = obj
        family = Family()
        childref = ChildRef()
        childref.set_reference_handle(person_handle)
        family.add_child_ref(childref)
        try:
            EditFamily(self.dbstate, self.uistate, [], family)
        except WindowActiveError:
            return

    def copy_person_to_clipboard_cb(self, obj, person_handle):
        """
        Renders the person data into some lines of text and puts that
        into the clipboard
        """
        person = self.dbstate.db.get_person_from_handle(person_handle)
        if person:
            cbx = Gtk.Clipboard.get_for_display(Gdk.Display.get_default(),
                                                Gdk.SELECTION_CLIPBOARD)
            cbx.set_text(self.format_helper.format_person(person, 11), -1)
            return True
        return False<|MERGE_RESOLUTION|>--- conflicted
+++ resolved
@@ -189,7 +189,6 @@
         #(re)compute everything
         self.reset()
         self.set_size_request(120, 120)
-<<<<<<< HEAD
         self.maxperiod = 0
         self.minperiod = 0
         self.cstart_hsv = None
@@ -200,7 +199,6 @@
         self.gradcol = None
         self.in_drag = False
         self._mouse_click_cell_address = None
-=======
         self.symbols = Symbols()
         self.reload_symbols()
 
@@ -212,7 +210,6 @@
         else:
             self.bth = self.symbols.get_symbol_fallback(self.symbols.SYMBOL_BIRTH)
             self.dth = self.symbols.get_death_symbol_fallback(dth_idx)
->>>>>>> 6bca4083
 
     def reset(self):
         """
@@ -663,19 +660,13 @@
         except RuntimeError:
             alive = False
         if not self.twolinename:
-<<<<<<< HEAD
             name = name_displayer.display(person)
             if self.showid:
                 name += " (" + person.gramps_id + ")"
+            if self.uistate.symbols and not alive:
+                    name = self.dth + ' ' + name
             self.draw_text(ctx, name, radiusin, radiusout, start, stop,
                            draw_radial, fontcolor, bold)
-=======
-            name=name_displayer.display(person)
-            if self.uistate.symbols and not alive:
-                    name = self.dth + ' ' + name
-            self.draw_text(cr, name, radiusin, radiusout, start, stop, draw_radial,
-                       fontcolor, bold)
->>>>>>> 6bca4083
         else:
             #text=name_displayer.display(person)
             if self.showid:
