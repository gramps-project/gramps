--- conflicted
+++ resolved
@@ -294,13 +294,8 @@
         self.statusbar.show()
         vbox.pack_end(self.statusbar, False, True, 0)
         vbox.pack_start(toolbar, False, True, 0)
-<<<<<<< HEAD
-        vbox.pack_end(hpane, True, True, 0)
+        vbox.pack_end(self.hpane, True, True, 0)
         vbox.show_all()
-=======
-        vbox.pack_end(self.hpane, True, True, 0)
-        vbox.show()
->>>>>>> 9a4adab9
 
         self.uistate = DisplayState(self.window, self.statusbar,
                                     self.uimanager, self)
