--- conflicted
+++ resolved
@@ -231,11 +231,7 @@
 
     def add(self, obj):
         try:
-<<<<<<< HEAD
             self.uistate.action = 'Event-Add'
-=======
-            self.uistate.action = 'event-add'
->>>>>>> ae322dbd
             EditEvent(self.dbstate, self.uistate, [], Event())
         except WindowActiveError:
             pass
@@ -302,11 +298,7 @@
         for handle in self.selected_handles():
             event = self.dbstate.db.get_event_from_handle(handle)
             try:
-<<<<<<< HEAD
                 self.uistate.action = 'Event-Edit'
-=======
-                self.uistate.action = 'event-edit'
->>>>>>> ae322dbd
                 EditEvent(self.dbstate, self.uistate, [], event)
             except WindowActiveError:
                 pass
@@ -324,11 +316,7 @@
                      "control key while clicking on the desired event.")
             ErrorDialog(msg, msg2, parent=self.uistate.window)
         else:
-<<<<<<< HEAD
             self.uistate.action = 'Event-Merge'
-=======
-            self.uistate.action = 'event-merge'
->>>>>>> ae322dbd
             MergeEvent(self.dbstate, self.uistate, [], merge_list[0], merge_list[1])
 
     def clone(self, obj):
@@ -342,21 +330,12 @@
             msg2 = _("Exactly one event must be selected to perform a clone.")
             ErrorDialog(msg, msg2, parent=self.uistate.window)
         else:
-<<<<<<< HEAD
             source_event = self.dbstate.db.get_event_from_handle(event_list[0])
             event = Event(source=source_event)
             event.handle, event.gramps_id = None, None
 
             try:
                 self.uistate.action = 'Event-Clone'
-=======
-            event = Event()
-            event = copy.deepcopy(self.dbstate.db.get_event_from_handle(event_list[0]))
-            event.gramps_id = None
-
-            try:
-                self.uistate.action = 'event-clone'
->>>>>>> ae322dbd
                 EditEvent(self.dbstate, self.uistate, [], event)
             except WindowActiveError:
                 pass
