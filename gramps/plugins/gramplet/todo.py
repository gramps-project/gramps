# Gramps - a GTK+/GNOME based genealogy program
#
# Copyright (C) 2013 Nick Hall
#
# This program is free software; you can redistribute it and/or modify
# it under the terms of the GNU General Public License as published by
# the Free Software Foundation; either version 2 of the License, or
# (at your option) any later version.
#
# This program is distributed in the hope that it will be useful,
# but WITHOUT ANY WARRANTY; without even the implied warranty of
# MERCHANTABILITY or FITNESS FOR A PARTICULAR PURPOSE.  See the
# GNU General Public License for more details.
#
# You should have received a copy of the GNU General Public License
# along with this program; if not, write to the Free Software
# Foundation, Inc., 51 Franklin Street, Fifth Floor, Boston, MA 02110-1301 USA.
#

#-------------------------------------------------------------------------
#
# Gtk modules
#
#-------------------------------------------------------------------------
from gi.repository import Gtk

#-------------------------------------------------------------------------
#
# Gramps modules
#
#-------------------------------------------------------------------------
from gramps.gen.plug import Gramplet
from gramps.gui.widgets.styledtexteditor import StyledTextEditor
from gramps.gui.widgets import SimpleButton
from gramps.gui.dialog import WarningDialog
from gramps.gen.lib import StyledText, Note, NoteType
from gramps.gen.db import DbTxn
from gramps.gen.errors import WindowActiveError
from gramps.gen.const import GRAMPS_LOCALE as glocale
_ = glocale.translation.gettext

class ToDo(Gramplet):
    """
    Displays the To Do notes for an object.
    """
    def init(self):
        self.gui.WIDGET = self.build_gui()
        self.gui.get_container_widget().remove(self.gui.textview)
        self.gui.get_container_widget().add(self.gui.WIDGET)
        self.gui.WIDGET.show()

    def build_gui(self):
        """
        Build the GUI interface.
        """
        top = Gtk.Box(orientation=Gtk.Orientation.VERTICAL)

        hbox = Gtk.Box()
        self.left = SimpleButton('go-previous', self.left_clicked)
        self.left.set_tooltip_text(_('Previous To Do note'))
        self.left.set_sensitive(False)
        hbox.pack_start(self.left, False, False, 0)
        self.right = SimpleButton('go-next', self.right_clicked)
        self.right.set_tooltip_text(_('Next To Do note'))
        self.right.set_sensitive(False)
        hbox.pack_start(self.right, False, False, 0)
        self.edit = SimpleButton('gtk-edit', self.edit_clicked)
        self.edit.set_tooltip_text(_('Edit the selected To Do note'))
        self.edit.set_sensitive(False)
        hbox.pack_start(self.edit, False, False, 0)
        self.new = SimpleButton('document-new', self.new_clicked)
        self.new.set_tooltip_text(_('Add a new To Do note'))
        hbox.pack_start(self.new, False, False, 0)
        self.page = Gtk.Label()
        hbox.pack_end(self.page, False, False, 10)

        scrolledwindow = Gtk.ScrolledWindow()
        scrolledwindow.set_policy(Gtk.PolicyType.AUTOMATIC,
                                  Gtk.PolicyType.AUTOMATIC)
        self.texteditor = StyledTextEditor()
        self.texteditor.set_editable(False)
        self.texteditor.set_wrap_mode(Gtk.WrapMode.WORD)
        scrolledwindow.add(self.texteditor)

        top.pack_start(hbox, False, False, 0)
        top.pack_start(scrolledwindow, True, True, 0)
        top.show_all()
        return top

    def get_note_list(self, obj):
        """
        Get a list of To Do notes for the current object.
        """
        note_list = []
        for note_handle in obj.get_note_list():
            note = self.dbstate.db.get_note_from_handle(note_handle)
            if int(note.get_type()) == NoteType.TODO:
                note_list.append(note.get_handle())
        return note_list

    def get_notes(self, obj):
        """
        Display the To Do notes for the current object.
        """
        self.obj = obj
        self.left.set_sensitive(False)
        self.right.set_sensitive(False)
        self.edit.set_sensitive(False)
        self.texteditor.set_text(StyledText())
        self.note_list = self.get_note_list(obj)
        self.page.set_text('')
        if len(self.note_list) > 0:
            self.set_has_data(True)
            self.edit.set_sensitive(True)
            if len(self.note_list) > 1:
                self.right.set_sensitive(True)
            self.current = 0
            self.display_note()
        else:
            self.set_has_data(False)

    def clear_text(self):
        self.left.set_sensitive(False)
        self.right.set_sensitive(False)
        self.edit.set_sensitive(False)
        self.texteditor.set_text(StyledText())
        self.page.set_text('')
        self.current = 0

    def display_note(self):
        """
        Display the current note.
        """
        note_handle = self.note_list[self.current]
        note = self.dbstate.db.get_note_from_handle(note_handle)
        self.texteditor.set_text(note.get_styledtext())
        self.page.set_text(_('%(current)d of %(total)d') %
                           {'current': self.current + 1,
                            'total': len(self.note_list)})

    def left_clicked(self, button):
        """
        Display the previous note.
        """
        if self.current > 0:
            self.current -= 1
            self.right.set_sensitive(True)
            if self.current == 0:
                self.left.set_sensitive(False)
            self.display_note()

    def right_clicked(self, button):
        """
        Display the next note.
        """
        if self.current < len(self.note_list) - 1:
            self.current += 1
            self.left.set_sensitive(True)
            if self.current == len(self.note_list) - 1:
                self.right.set_sensitive(False)
            self.display_note()

    def get_has_data(self, obj):
        """
        Return True if the gramplet has data, else return False.
        """
        if obj is None:
            return False
        if self.get_note_list(obj):
            return True
        return False

    def edit_clicked(self, obj):
        """
        Edit current To Do note.
        """
        from gramps.gui.editors import EditNote
        note_handle = self.note_list[self.current]
        note = self.dbstate.db.get_note_from_handle(note_handle)
        try:
            EditNote(self.gui.dbstate, self.gui.uistate, [], note)
        except WindowActiveError:
            pass

    def new_clicked(self, obj):
        """
        Create a new To Do note.
        """
<<<<<<< HEAD
        nav_type = self.uistate.viewmanager.active_page.navigation_type()
        active_handle = self.get_active(nav_type)
        if active_handle:
            from gramps.gui.editors import EditNote
            note = Note()
            note.set_type(NoteType.TODO)
            try:
                EditNote(self.gui.dbstate, self.gui.uistate, [], note, self.created)
            except WindowActiveError:
                pass
        else:
            WarningDialog(_("No active object"),
                _("First select the object to which you want to attach a note")
                    + _(":") + _(nav_type),
                parent=self.uistate.window)
=======
        from gramps.gui.editors import EditNote
        note = Note()
        note.set_type(NoteType.TODO)
        try:
            EditNote(self.gui.dbstate, self.gui.uistate, [], note, self.created)
        except WindowActiveError:
            pass
>>>>>>> 38bfb760

class PersonToDo(ToDo):
    """
    Displays the To Do notes for a person.
    """
    def db_changed(self):
        self.connect(self.dbstate.db, 'person-update', self.update)

    def active_changed(self, handle):
        self.update()

    def update_has_data(self):
        active_handle = self.get_active('Person')
        if active_handle:
            active = self.dbstate.db.get_person_from_handle(active_handle)
            self.set_has_data(self.get_has_data(active))
        else:
            self.set_has_data(False)

    def main(self):
        self.clear_text()
        active_handle = self.get_active('Person')
        if active_handle:
            active = self.dbstate.db.get_person_from_handle(active_handle)
            if active:
                self.get_notes(active)
            else:
                self.set_has_data(False)
        else:
            self.set_has_data(False)

    def created(self, handle):
        with DbTxn('Attach Note', self.dbstate.db) as trans:
            self.obj.add_note(handle)
            self.dbstate.db.commit_person(self.obj, trans)

class EventToDo(ToDo):
    """
    Displays the To Do notes for an event.
    """
    def db_changed(self):
        self.connect(self.dbstate.db, 'event-update', self.update)
        self.connect_signal('Event', self.update)

    def update_has_data(self):
        active_handle = self.get_active('Event')
        if active_handle:
            active = self.dbstate.db.get_event_from_handle(active_handle)
            self.set_has_data(self.get_has_data(active))
        else:
            self.set_has_data(False)

    def main(self):
        self.clear_text()
        active_handle = self.get_active('Event')
        if active_handle:
            active = self.dbstate.db.get_event_from_handle(active_handle)
            if active:
                self.get_notes(active)
            else:
                self.set_has_data(False)
        else:
            self.set_has_data(False)

    def created(self, handle):
        with DbTxn('Attach Note', self.dbstate.db) as trans:
            self.obj.add_note(handle)
            self.dbstate.db.commit_event(self.obj, trans)

class FamilyToDo(ToDo):
    """
    Displays the To Do notes for a family.
    """
    def db_changed(self):
        self.connect(self.dbstate.db, 'family-update', self.update)
        self.connect_signal('Family', self.update)

    def update_has_data(self):
        active_handle = self.get_active('Family')
        if active_handle:
            active = self.dbstate.db.get_family_from_handle(active_handle)
            self.set_has_data(self.get_has_data(active))
        else:
            self.set_has_data(False)

    def main(self):
        self.clear_text()
        active_handle = self.get_active('Family')
        if active_handle:
            active = self.dbstate.db.get_family_from_handle(active_handle)
            if active:
                self.get_notes(active)
            else:
                self.set_has_data(False)
        else:
            self.set_has_data(False)

    def created(self, handle):
        with DbTxn('Attach Note', self.dbstate.db) as trans:
            self.obj.add_note(handle)
            self.dbstate.db.commit_family(self.obj, trans)

class PlaceToDo(ToDo):
    """
    Displays the To Do notes for a place.
    """
    def db_changed(self):
        self.connect(self.dbstate.db, 'place-update', self.update)
        self.connect_signal('Place', self.update)

    def update_has_data(self):
        active_handle = self.get_active('Place')
        if active_handle:
            active = self.dbstate.db.get_place_from_handle(active_handle)
            self.set_has_data(self.get_has_data(active))
        else:
            self.set_has_data(False)

    def main(self):
        self.clear_text()
        active_handle = self.get_active('Place')
        if active_handle:
            active = self.dbstate.db.get_place_from_handle(active_handle)
            if active:
                self.get_notes(active)
            else:
                self.set_has_data(False)
        else:
            self.set_has_data(False)

    def created(self, handle):
        with DbTxn('Attach Note', self.dbstate.db) as trans:
            self.obj.add_note(handle)
            self.dbstate.db.commit_place(self.obj, trans)

class SourceToDo(ToDo):
    """
    Displays the To Do notes for a source.
    """
    def db_changed(self):
        self.connect(self.dbstate.db, 'source-update', self.update)
        self.connect_signal('Source', self.update)

    def update_has_data(self):
        active_handle = self.get_active('Source')
        if active_handle:
            active = self.dbstate.db.get_source_from_handle(active_handle)
            self.set_has_data(self.get_has_data(active))
        else:
            self.set_has_data(False)

    def main(self):
        self.clear_text()
        active_handle = self.get_active('Source')
        if active_handle:
            active = self.dbstate.db.get_source_from_handle(active_handle)
            if active:
                self.get_notes(active)
            else:
                self.set_has_data(False)
        else:
            self.set_has_data(False)

    def created(self, handle):
        with DbTxn('Attach Note', self.dbstate.db) as trans:
            self.obj.add_note(handle)
            self.dbstate.db.commit_source(self.obj, trans)

class CitationToDo(ToDo):
    """
    Displays the To Do notes for a Citation.
    """
    def db_changed(self):
        self.connect(self.dbstate.db, 'citation-update', self.update)
        self.connect_signal('Citation', self.update)

    def update_has_data(self):
        active_handle = self.get_active('Citation')
        if active_handle:
            active = self.dbstate.db.get_citation_from_handle(active_handle)
            self.set_has_data(self.get_has_data(active))
        else:
            self.set_has_data(False)

    def main(self):
        self.clear_text()
        active_handle = self.get_active('Citation')
        if active_handle:
            active = self.dbstate.db.get_citation_from_handle(active_handle)
            if active:
                self.get_notes(active)
            else:
                self.set_has_data(False)
        else:
            self.set_has_data(False)

    def created(self, handle):
        with DbTxn('Attach Note', self.dbstate.db) as trans:
            self.obj.add_note(handle)
            self.dbstate.db.commit_citation(self.obj, trans)

class RepositoryToDo(ToDo):
    """
    Displays the To Do notes for a repository.
    """
    def db_changed(self):
        self.connect(self.dbstate.db, 'repository-update', self.update)
        self.connect_signal('Repository', self.update)

    def update_has_data(self):
        active_handle = self.get_active('Repository')
        if active_handle:
            active = self.dbstate.db.get_repository_from_handle(active_handle)
            self.set_has_data(self.get_has_data(active))
        else:
            self.set_has_data(False)

    def main(self):
        self.clear_text()
        active_handle = self.get_active('Repository')
        if active_handle:
            active = self.dbstate.db.get_repository_from_handle(active_handle)
            if active:
                self.get_notes(active)
            else:
                self.set_has_data(False)
        else:
            self.set_has_data(False)

    def created(self, handle):
        with DbTxn('Attach Note', self.dbstate.db) as trans:
            self.obj.add_note(handle)
            self.dbstate.db.commit_repository(self.obj, trans)

class MediaToDo(ToDo):
    """
    Displays the To Do notes for a media object.
    """
    def db_changed(self):
        self.connect(self.dbstate.db, 'media-update', self.update)
        self.connect_signal('Media', self.update)

    def update_has_data(self):
        active_handle = self.get_active('Media')
        if active_handle:
            active = self.dbstate.db.get_media_from_handle(active_handle)
            self.set_has_data(self.get_has_data(active))
        else:
            self.set_has_data(False)

    def main(self):
        self.clear_text()
        active_handle = self.get_active('Media')
        if active_handle:
            active = self.dbstate.db.get_media_from_handle(active_handle)
            if active:
                self.get_notes(active)
            else:
                self.set_has_data(False)
        else:
            self.set_has_data(False)

    def created(self, handle):
        with DbTxn('Attach Note', self.dbstate.db) as trans:
            self.obj.add_note(handle)
            self.dbstate.db.commit_media(self.obj, trans)<|MERGE_RESOLUTION|>--- conflicted
+++ resolved
@@ -186,7 +186,6 @@
         """
         Create a new To Do note.
         """
-<<<<<<< HEAD
         nav_type = self.uistate.viewmanager.active_page.navigation_type()
         active_handle = self.get_active(nav_type)
         if active_handle:
@@ -202,15 +201,6 @@
                 _("First select the object to which you want to attach a note")
                     + _(":") + _(nav_type),
                 parent=self.uistate.window)
-=======
-        from gramps.gui.editors import EditNote
-        note = Note()
-        note.set_type(NoteType.TODO)
-        try:
-            EditNote(self.gui.dbstate, self.gui.uistate, [], note, self.created)
-        except WindowActiveError:
-            pass
->>>>>>> 38bfb760
 
 class PersonToDo(ToDo):
     """
