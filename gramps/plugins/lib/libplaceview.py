--- conflicted
+++ resolved
@@ -79,64 +79,25 @@
     """
     COL_NAME = 0
     COL_ID = 1
-<<<<<<< HEAD
     COL_LOCATION = 2
-    COL_CHAN = 3
-    # name of the columns
-    COLUMN_NAMES = [
-        _('Place Name'),
-        _('ID'),
-        _('Location'),
-        _('Last Changed'),
-=======
-    COL_STREET = 2
-    COL_LOCALITY = 3
-    COL_CITY = 4
-    COL_COUNTY = 5
-    COL_STATE = 6
-    COL_COUNTRY = 7
-    COL_ZIP = 8
-    COL_PARISH = 9
-    COL_LAT = 10
-    COL_LON = 11
-    COL_PRIV = 12
-    COL_TAGS = 13
-    COL_CHAN = 14
+    COL_PRIV = 3
+    COL_TAGS = 4
+    COL_CHAN = 5
     # column definitions
     COLUMNS = [
         (_('Place Name'), MARKUP, None),
         (_('ID'), TEXT, None),
-        (_('Street'), TEXT, None),
-        (_('Locality'), TEXT, None),
-        (_('City'), TEXT, None),
-        (_('County'), TEXT, None),
-        (_('State'), TEXT, None),
-        (_('Country'), TEXT, None),
-        (_('ZIP/Postal Code'), TEXT, None),
-        (_('Church Parish'), TEXT, None),
-        (_('Latitude'), TEXT, None),
-        (_('Longitude'), TEXT, None),
+        (_('Location'), TEXT, None),
         (_('Private'), ICON, 'gramps-lock'),
         (_('Tags'), TEXT, None),
         (_('Last Changed'), TEXT, None),
->>>>>>> e424e5cd
         ]
     # default setting with visible columns, order of the col, and their size
     CONFIGSETTINGS = (
-<<<<<<< HEAD
         ('columns.visible', [COL_NAME, COL_ID, COL_LOCATION]),
-        ('columns.rank', [COL_NAME, COL_ID, COL_LOCATION, COL_CHAN]),
-        ('columns.size', [250, 75, 350, 100])
-=======
-        ('columns.visible', [COL_NAME, COL_ID, COL_STREET, COL_LOCALITY,
-                             COL_CITY, COL_COUNTY, COL_STATE]),
-        ('columns.rank', [COL_NAME, COL_ID, COL_STREET, COL_LOCALITY, COL_CITY,
-                           COL_COUNTY, COL_STATE, COL_COUNTRY, COL_ZIP,
-                           COL_PARISH, COL_LAT, COL_LON, COL_PRIV, COL_TAGS,
-                           COL_CHAN]),
-        ('columns.size', [250, 75, 150, 150, 150, 150, 100, 100, 100, 
-                             100, 150, 150, 40, 100, 100])
->>>>>>> e424e5cd
+        ('columns.rank', [COL_NAME, COL_ID, COL_LOCATION, COL_PRIV, COL_TAGS,
+                          COL_CHAN]),
+        ('columns.size', [250, 75, 350, 40, 100, 100])
         )    
     ADD_MSG     = _("Add a new place")
     EDIT_MSG    = _("Edit the selected place")
@@ -159,10 +120,6 @@
 
         ListView.__init__(
             self, title, pdata, dbstate, uistate,
-<<<<<<< HEAD
-            self.COLUMN_NAMES, 5, 
-=======
->>>>>>> e424e5cd
             model, signal_map,
             PlaceBookmarks, nav_group,
             multiple=True,
