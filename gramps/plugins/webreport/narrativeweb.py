--- conflicted
+++ resolved
@@ -1106,11 +1106,7 @@
 
     def copy_narrated_files(self):
         """
-<<<<<<< HEAD
-        Copy all of the CSS, image, and javascript files for Narrative Web
-=======
         Copy all of the CSS, image, and JavaScript files for Narrated Web
->>>>>>> 95776f8e
         """
         imgs = []
 
