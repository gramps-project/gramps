# -*- coding: utf-8 -*-
#!/usr/bin/env python
#
# Gramps - a GTK+/GNOME based genealogy program
#
# Copyright (C) 2000-2007  Donald N. Allingham
# Copyright (C) 2007       Johan Gonqvist <johan.gronqvist@gmail.com>
# Copyright (C) 2007-2009  Gary Burton <gary.burton@zen.co.uk>
# Copyright (C) 2007-2009  Stephane Charette <stephanecharette@gmail.com>
# Copyright (C) 2008-2009  Brian G. Matherly
# Copyright (C) 2008       Jason M. Simanek <jason@bohemianalps.com>
# Copyright (C) 2008-2011  Rob G. Healey <robhealey1@gmail.com>
# Copyright (C) 2010       Doug Blank <doug.blank@gmail.com>
# Copyright (C) 2010       Jakim Friant
# Copyright (C) 2010-      Serge Noiraud
# Copyright (C) 2011       Tim G L Lyons
# Copyright (C) 2013       Benny Malengier
# Copyright (C) 2016       Allen Crider
# Copyright (C) 2018       Theo van Rijn
#
# This program is free software; you can redistribute it and/or modify
# it under the terms of the GNU General Public License as published by
# the Free Software Foundation; either version 2 of the License, or
# (at your option) any later version.
#
# This program is distributed in the hope that it will be useful,
# but WITHOUT ANY WARRANTY; without even the implied warranty of
# MERCHANTABILITY or FITNESS FOR A PARTICULAR PURPOSE.  See the
# GNU General Public License for more details.
#
# You should have received a copy of the GNU General Public License
# along with this program; if not, write to the Free Software
# Foundation, Inc., 51 Franklin Street, Fifth Floor, Boston, MA 02110-1301 USA.
#

"""
Narrative Web Page generator.

Classes:
    NavWebReport - main class that produces the report. Entry point to produce
    the report is write_report
    NavWebOptions - class that defines the options and provides the handling
    interface

"""
#------------------------------------------------
# python modules
#------------------------------------------------
import logging
from functools import partial
import os
import sys
import time
import shutil
import tarfile
from io import BytesIO, TextIOWrapper
from collections import defaultdict
from decimal import getcontext

#------------------------------------------------
# Gramps module
#------------------------------------------------
from gramps.gen.const import GRAMPS_LOCALE as glocale
from gramps.gen.lib import (EventType, Name,
                            Person,
                            Family, Event, Place, PlaceName, Source,
                            Citation, Media, Repository, Note, Tag)
from gramps.gen.lib.date import Today
from gramps.gen.plug.menu import (PersonOption, NumberOption, StringOption,
                                  BooleanOption, EnumeratedListOption,
                                  FilterOption, NoteOption, MediaOption,
                                  DestinationOption)
from gramps.gen.plug.report import Report
from gramps.gen.plug.report import utils
from gramps.gen.plug.report import MenuReportOptions
from gramps.gen.plug.report import stdoptions
from gramps.gen.constfunc import win, get_curr_dir
from gramps.gen.config import config
from gramps.gen.datehandler import displayer as _dd
from gramps.gen.display.name import displayer as _nd
from gramps.gen.display.place import displayer as _pd
from gramps.gen.proxy import CacheProxyDb
from gramps.plugins.lib.libhtmlconst import _CHARACTER_SETS, _CC, _COPY_OPTIONS
from gramps.gen.relationship import get_relationship_calculator

#------------------------------------------------
# specific narrative web import
#------------------------------------------------
from gramps.plugins.webreport.basepage import BasePage
from gramps.plugins.webreport.person import PersonPages
from gramps.plugins.webreport.family import FamilyPages
from gramps.plugins.webreport.event import EventPages
from gramps.plugins.webreport.media import MediaPages
from gramps.plugins.webreport.place import PlacePages
from gramps.plugins.webreport.source import SourcePages
from gramps.plugins.webreport.repository import RepositoryPages
from gramps.plugins.webreport.citation import CitationPages
from gramps.plugins.webreport.surnamelist import SurnameListPage
from gramps.plugins.webreport.surname import SurnamePage
from gramps.plugins.webreport.thumbnail import ThumbnailPreviewPage
from gramps.plugins.webreport.statistics import StatisticsPage
from gramps.plugins.webreport.updates import UpdatesPage
from gramps.plugins.webreport.multilang import IndexPage
from gramps.plugins.webreport.home import HomePage
from gramps.plugins.webreport.contact import ContactPage
from gramps.plugins.webreport.download import DownloadPage
from gramps.plugins.webreport.introduction import IntroductionPage
from gramps.plugins.webreport.addressbook import AddressBookPage
from gramps.plugins.webreport.addressbooklist import AddressBookListPage
from gramps.plugins.webreport.calendar import CalendarPage

from gramps.plugins.webreport.common import (get_gendex_data,
                                             HTTP, HTTPS, _WEB_EXT, CSS,
                                             _NARRATIVESCREEN, _NARRATIVEPRINT,
                                             _WRONGMEDIAPATH, sort_people)

LOG = logging.getLogger(".NarrativeWeb")
_ = glocale.translation.sgettext
getcontext().prec = 8

#------------------------------------------------
# constants
#------------------------------------------------
_DEFAULT_MAX_IMG_WIDTH = 800   # resize images that are wider than this
_DEFAULT_MAX_IMG_HEIGHT = 600  # resize images that are taller than this
                               # The two values above are settable in options.
class NavWebReport(Report):
    """
    Create WebReport object that produces the report.
    """
    def __init__(self, database, options, user):
        """
        @param: database -- The Gramps database instance
        @param: options  -- Instance of the Options class for this report
        @param: user     -- Instance of a gen.user.User()
        """
        Report.__init__(self, database, options, user)
        self.user = user
        menu = options.menu
        self.link_prefix_up = True
        self.options = {}

        for optname in menu.get_all_option_names():
            menuopt = menu.get_option_by_name(optname)
            self.options[optname] = menuopt.get_value()

        self.set_locale(options.menu.get_option_by_name('trans').get_value())
        stdoptions.run_date_format_option(self, menu)
        self.rlocale = self._ = self._locale
        self.the_lang = self.rlocale.language[0]

        stdoptions.run_private_data_option(self, menu)
        stdoptions.run_living_people_option(self, menu)
        self.database = CacheProxyDb(self.database)
        self._db = self.database

        filters_option = menu.get_option_by_name('filter')
        self.filter = filters_option.get_filter()

        self.copyright = self.options['cright']
        self.target_path = self.options['target']
        self.ext = self.options['ext']
        self.css = self.options['css']
        self.navigation = self.options["navigation"]
        self.citationreferents = self.options['citationreferents']

        self.inc_tags = self.options['inc_tags']

        self.title = self.options['title']

        self.inc_gallery = self.options['gallery']
        self.inc_unused_gallery = self.options['unused']
        self.create_thumbs_only = self.options['create_thumbs_only']
        self.create_thumbs_index = self.options['create_thumbs_index']
        self.create_images_index = self.options['create_images_index']

        self.opts = self.options
        self.inc_contact = self.opts['contactnote'] or self.opts['contactimg']

        # name format options
        self.name_format = self.options['name_format']

        # include families or not?
        self.inc_families = self.options['inc_families']

        # create an event pages or not?
        self.inc_events = self.options['inc_events']

        # create places pages or not?
        self.inc_places = self.options['inc_places']

        # create sources pages or not?
        self.inc_sources = self.options['inc_sources']

        # include repository page or not?
        self.inc_repository = self.options['inc_repository']

        # include GENDEX page or not?
        self.inc_gendex = self.options['inc_gendex']

        # Download Options Tab
        self.inc_download = self.options['incdownload']
        self.nb_download = self.options['nbdownload']
        self.dl_descr = {}
        self.dl_fname = {}
        for count in range(1, self.nb_download+1):
            fnamex = 'down_fname%c' % str(count)
            descrx = 'dl_descr%c' % str(count)
            self.dl_fname[count] = self.options[fnamex]
            self.dl_descr[count] = self.options[descrx]

        self.encoding = self.options['encoding']

        self.use_archive = self.options['archive']
        self.use_intro = self.options['intronote'] or self.options['introimg']
        self.use_home = self.options['homenote'] or self.options['homeimg']
        self.use_contact = self.opts['contactnote'] or self.opts['contactimg']
        self.inc_stats = self.opts['inc_stats']
        self.inc_updates = self.opts['updates']
        self.create_unused_media = self.opts['unused']

        # Do we need to include this in a CMS?
        self.usecms = self.options['usecms']
        self.target_uri = self.options['cmsuri']

        # Do we add an extra page?
        # extrapage is the URI
        # extrapagename is the visible name in the navigation bar.
        self.extrapage = self.options['extrapage']
        self.extrapagename = self.options['extrapagename']

        # Do we need to include web calendar?
        self.usecal = self.options['usecal']
        self.calendar = None

        # Do we need to include news and updates page?
        self.inc_updates = self.options['updates']

        # either include the gender graphics or not?
        self.ancestortree = self.options['ancestortree']

        # whether to display children in birthorder or entry order?
        self.birthorder = self.options['birthorder']

        # get option for Internet Address Book
        self.inc_addressbook = self.options["inc_addressbook"]

        # Place Map tab options
        self.placemappages = self.options['placemappages']
        self.familymappages = self.options['familymappages']
        self.mapservice = self.options['mapservice']
        self.googleopts = self.options['googleopts']
        self.googlemapkey = self.options['googlemapkey']
        self.stamenopts = self.options['stamenopts']
        self.reference_sort = self.options['reference_sort']

        if self.use_home:
            self.index_fname = "index"
            self.surname_fname = "surnames"
            self.intro_fname = "introduction"
        elif self.use_intro:
            self.index_fname = None
            self.surname_fname = "surnames"
            self.intro_fname = "index"
        else:
            self.index_fname = None
            self.surname_fname = "index"
            self.intro_fname = None

        self.archive = None
        self.cur_fname = None      # Internal use. The name of the output file,
                                   # to be used for the tar archive.
        self.string_io = None
        if self.use_archive:
            self.html_dir = None
        else:
            self.html_dir = self.target_path
        self.warn_dir = True       # Only give warning once.
        self.obj_dict = None
        self.visited = None
        self.bkref_dict = None
        self.rel_class = None
        self.tab = None
        self.fam_link = {}
        if self.options['securesite']:
            self.secure_mode = HTTPS
        else:
            self.secure_mode = HTTP
        self.languages = None
        self.default_lang = None
        self.the_title = None

    def write_report(self):
        """
        The first method called to write the Narrative Web after loading options
        """
        # begin performance check initialization
        #import cProfile, pstats, io
        #pr = cProfile.Profile()
        #pr.enable()
        # end performance check
        global _WRONGMEDIAPATH

        _WRONGMEDIAPATH = []
        if not self.use_archive:
            dir_name = self.target_path
            if dir_name is None:
                dir_name = get_curr_dir()
            elif not os.path.isdir(dir_name):
                parent_dir = os.path.dirname(dir_name)
                if not os.path.isdir(parent_dir):
                    msg = _("Neither %(current)s nor %(parent)s "
                            "are directories") % {
                                'current': dir_name, 'parent': parent_dir}
                    self.user.notify_error(msg)
                    return
                else:
                    try:
                        os.mkdir(dir_name)
                    except IOError as value:
                        msg = _("Could not create the directory: %s"
                               ) % dir_name + "\n" + value.strerror
                        self.user.notify_error(msg)
                        return
                    except Exception as exception:
                        LOG.exception(exception)
                        msg = _("Could not create the directory: %s") % dir_name
                        self.user.notify_error(msg)
                        return

            try:
                image_dir_name = os.path.join(dir_name, 'images')
                if not os.path.isdir(image_dir_name):
                    os.mkdir(image_dir_name)

                image_dir_name = os.path.join(dir_name, 'thumb')
                if not os.path.isdir(image_dir_name):
                    os.mkdir(image_dir_name)
            except IOError as value:
                msg = _("Could not create the directory: %s"
                       ) % image_dir_name + "\n" + value.strerror
                self.user.notify_error(msg)
                return
            except Exception as exception:
                LOG.exception(exception)
                msg = _("Could not create the directory: %s"
                       ) % image_dir_name + "\n" + str(exception)
                self.user.notify_error(msg)
                return
        else:
            if os.path.isdir(self.target_path):
                self.user.notify_error(
                    _('Invalid file name'),
                    _('The archive file must be a file, not a directory'))
                return
            try:
                self.archive = tarfile.open(self.target_path, "w:gz")
            except (OSError, IOError) as value:
                self.user.notify_error(
                    _("Could not create %s") % self.target_path,
                    str(value))
                return
        config.set('paths.website-directory',
                   os.path.dirname(self.target_path) + os.sep)
        if self.usecms:
            config.set('paths.website-cms-uri',
                       os.path.dirname(self.target_uri))

        # for use with discovering biological, half, and step siblings for use
        # in display_ind_parents()...
        self.rel_class = get_relationship_calculator(reinit=True,
                                                     clocale=self.rlocale)

        #################################################
        #
        # Pass 0 Initialise the plug-ins
        #
        #################################################

        # FIXME: The whole of this section of code should be implemented by the
        # registration process for the Web Page plugins.

        # Note that by use of a dictionary we ensure that at most one Web Page
        # plugin is provided for any object class

        self.tab = {}
        # FIXME: Initialising self.tab in this way means that this code has to
        # run before the Web Page registration - I am not sure whether this is
        # possible, in which case an alternative approach to providing the
        # mapping of object class to Web Page plugin will be needed.
        for obj_class in ("Person", "Family", "Source", "Citation", "Place",
                          "Event", "Media", "Repository"):
            # FIXME: Would it be better if the Web Page plugins used a different
            # base class rather than BasePage, which is really just for each web
            # page
            self.tab[obj_class] = BasePage(self, None, None)

        # Note that by not initialising any Web Page plugins that are not going
        # to generate pages, we ensure that there is not performance implication
        # for such plugins.
        self.tab["Person"] = PersonPages(self, None, None)
        if self.inc_families:
            self.tab["Family"] = FamilyPages(self, None, None)
        if self.inc_events:
            self.tab["Event"] = EventPages(self, None, None)
        if self.inc_gallery:
            self.tab["Media"] = MediaPages(self, None, None)
        self.tab["Place"] = PlacePages(self, None, None)
        self.tab["Source"] = SourcePages(self, None, None)
        self.tab["Repository"] = RepositoryPages(self, None, None)
        self.tab["Citation"] = CitationPages(self, None, None)

        # FIXME: The following routines that are not run in two passes have not
        # yet been converted to a form suitable for separation into Web Page
        # plugins: SurnamePage, SurnameListPage, IntroductionPage, HomePage,
        # ThumbnailPreviewPage, DownloadPage, ContactPage,AddressBookListPage,
        # AddressBookPage

        #################################################
        #
        # Pass 1 Build the lists of objects to be output
        #
        #################################################

        self._build_obj_dict()

        #################################################
        #
        # Add images for home, contact and introduction pages
        # if they are not associated to any used objects.
        #
        #################################################
        if self.use_home:
            img = self.options['homeimg']
            if img:
                media = self._db.get_media_from_gramps_id(img)
                if media:
                    self._add_media(media.handle, Media, media.handle)
        if self.inc_contact:
            img = self.options['contactimg']
            if img:
                media = self._db.get_media_from_gramps_id(img)
                if media:
                    self._add_media(media.handle, Media, media.handle)
        if self.use_intro:
            img = self.options['introimg']
            if img:
                media = self._db.get_media_from_gramps_id(img)
                if media:
                    self._add_media(media.handle, Media, media.handle)

        #################################################
        #
        # Pass 2 Generate the web pages
        #
        #################################################

        self.languages = []
        self.default_lang = self.options['trans']
        if self.default_lang == "default":
            self.default_lang = self.rlocale.language[0]
        self.languages.append((self.default_lang, self.options['title']))
        if self.options['multitrans']:
            for idx in range(2, 7):
                lang = "lang%c" % str(idx)
                titl = "title%c" % str(idx)
                if self.options[lang] != "default":
                    cur_lang = self.options[lang]
                    cur_title = self.options[titl]
                    self.languages.append((cur_lang, cur_title))

        self.visited = []
        if len(self.languages) > 1:
            IndexPage(self, self.languages)

        for the_lang, the_title in self.languages:
            if len(self.languages) == 1:
                the_lang = None
                the_title = self.title
            if the_lang == "default":
                the_lang = self.rlocale.language[0]
            self.the_lang = the_lang
            self.the_title = the_title
            self.base_pages()

            # build classes IndividualListPage and IndividualPage
            self.tab["Person"].display_pages(the_lang, the_title)

            self.build_gendex(self.obj_dict[Person], the_lang)

            # build classes SurnameListPage and SurnamePage
            self.surname_pages(self.obj_dict[Person], the_lang, the_title)

            # build classes FamilyListPage and FamilyPage
            if self.inc_families:
                self.tab["Family"].display_pages(the_lang, the_title)

            # build classes EventListPage and EventPage
            if self.inc_events:
                self.tab["Event"].display_pages(the_lang, the_title)

            # build classes PlaceListPage and PlacePage
            self.tab["Place"].display_pages(the_lang, the_title)

            # build classes RepositoryListPage and RepositoryPage
            if self.inc_repository:
                self.tab["Repository"].display_pages(the_lang, the_title)

            # build classes MediaListPage and MediaPage
            if self.inc_gallery:
                if not self.create_thumbs_only:
                    self.tab["Media"].display_pages(the_lang, the_title)

                # build Thumbnail Preview Page...
                self.thumbnail_preview_page()

            # build classes AddressBookListPage and AddressBookPage
            if self.inc_addressbook:
                self.addressbook_pages(self.obj_dict[Person])

            # build classes SourceListPage and SourcePage
            self.tab["Source"].display_pages(the_lang, the_title)

            # build calendar for the current year
            if self.usecal:
                self.calendar = CalendarPage(self, None, None)
                self.calendar.display_pages(the_lang, the_title)

            # build classes StatisticsPage
            if self.inc_stats:
                self.statistics_preview_page()

            # build classes Updates
            if self.inc_updates:
                self.updates_preview_page()

        # copy all of the necessary files
        self.copy_narrated_files()

        # if an archive is being used, close it?
        if self.archive:
            self.archive.close()

        if _WRONGMEDIAPATH:
            error = '\n'.join([
                _('ID=%(grampsid)s, path=%(dir)s') % {
                    'grampsid' : x[0],
                    'dir'      : x[1]} for x in _WRONGMEDIAPATH[:10]])
            if len(_WRONGMEDIAPATH) > 10:
                error += '\n ...'
            self.user.warn(_("Missing media objects:"), error)
        self.database.clear_cache()
        # begin print performance check
        #pr.disable()
        #pr.print_stats()
        # end print performance check

    def _build_obj_dict(self):
        """
        Construct the dictionaries of objects to be included in the reports.
        There are two dictionaries, which have the same structure: they are two
        level dictionaries,the first key is the class of object
        (e.g. gen.lib.Person).
        The second key is the handle of the object.

        For the obj_dict, the value is a tuple containing the gramps_id,
        the text name for the object, and the file name for the display.

        For the bkref_dict, the value is a tuple containing the class of object
        and the handle for the object that refers to the 'key' object.
        """
        _obj_class_list = (Person, Family, Event, Place, Source, Citation,
                           Media, Repository, Note, Tag, PlaceName)

        # setup a dictionary of the required structure
        self.obj_dict = defaultdict(lambda: defaultdict(set))
        self.bkref_dict = defaultdict(lambda: defaultdict(set))

        # initialise the dictionary to empty in case no objects of any
        # particular class are included in the web report
        for obj_class in _obj_class_list:
            self.obj_dict[obj_class] = defaultdict(set)

        ind_list = self._db.iter_person_handles()
        ind_list = self.filter.apply(self._db, ind_list, user=self.user)

        message = _('Constructing list of other objects...')
        pgr_title = self.pgrs_title(None)
        with self.user.progress(pgr_title, message,
                                sum(1 for _ in ind_list)) as step:
            index = 1
            for handle in ind_list:
                self._add_person(handle, "", "")
                step()
                index += 1

        LOG.debug("final object dictionary \n" +
                  "".join(("%s: %s\n" % item)
                          for item in self.obj_dict.items()))

        LOG.debug("final backref dictionary \n" +
                  "".join(("%s: %s\n" % item)
                          for item in self.bkref_dict.items()))

    def _add_person(self, person_handle, bkref_class, bkref_handle):
        """
        Add person_handle to the obj_dict, and recursively all referenced
        objects

        @param: person_handle -- The handle for the person to add
        @param: bkref_class   -- The class associated to this handle (person)
        @param: bkref_handle  -- The handle associated to this person
        """
        person = self._db.get_person_from_handle(person_handle)
        if person:
            person_name = self.get_person_name(person)
            person_fname = self.build_url_fname(person_handle, "ppl",
                                                False, init=True) + self.ext
            self.obj_dict[Person][person_handle] = (person_fname, person_name,
                                                    person.gramps_id)
            self.bkref_dict[Person][person_handle].add((bkref_class,
                                                        bkref_handle,
                                                        ""))

            ############### Header section ##############
            for citation_handle in person.get_citation_list():
                self._add_citation(citation_handle, Person, person_handle)

            ############### Name section ##############
            for name in [person.get_primary_name()
                        ] + person.get_alternate_names():
                for citation_handle in name.get_citation_list():
                    self._add_citation(citation_handle, Person, person_handle)

            ############### Events section ##############
            # Now tell the events tab to display the individual events
            evt_ref_list = person.get_event_ref_list()
            if evt_ref_list:
                for evt_ref in evt_ref_list:
                    role = evt_ref.get_role().xml_str()
                    event = self._db.get_event_from_handle(evt_ref.ref)
                    if event:
                        self._add_event(evt_ref.ref, Person, person_handle,
                                        role)
                        place_handle = event.get_place_handle()
                        if place_handle:
                            self._add_place(place_handle, Person,
                                            person_handle, event)
                        # If event pages are not being output, then tell the
                        # media tab to display the person's event media. If
                        # events are being displayed, then the media are linked
                        # from the event tab
                        if not self.inc_events:
                            for media_ref in event.get_media_list():
                                media_handle = media_ref.get_reference_handle()
                                self._add_media(media_handle, Person,
                                                person_handle)

                        for citation_handle in event.get_citation_list():
                            self._add_citation(citation_handle, Person,
                                               person_handle)

            ############### Families section ##############
            # Tell the families tab to display this individuals families
            family_handle_list = person.get_family_handle_list()
            if family_handle_list:
                for family_handle in person.get_family_handle_list():
                    self._add_family(family_handle, Person, person_handle)

                    # Tell the events tab to display the family events which
                    # are referenced from the individual page.
                    family = self._db.get_family_from_handle(family_handle)
                    if family:
                        family_evt_ref_list = family.get_event_ref_list()
                        if family_evt_ref_list:
                            for evt_ref in family_evt_ref_list:
                                role = evt_ref.get_role().xml_str()
                                event = self._db.get_event_from_handle(
                                    evt_ref.ref)
                                if event:
                                    self._add_event(evt_ref.ref, Person,
                                                    person_handle, "Primary")
                                    place_handle = event.get_place_handle()
                                    if place_handle:
                                        self._add_place(place_handle, Person,
                                                        person_handle, event)
                                    for cite_hdl in event.get_citation_list():
                                        self._add_citation(cite_hdl, Person,
                                                           person_handle)
                    # add the family media and the family event media if the
                    # families page is not being displayed (If it is displayed,
                    # the media are linked from the families page)
                                    if not self.inc_families:
                                        for m_ref in event.get_media_list():
                                            m_hdl = m_ref.get_reference_handle()
                                            self._add_media(m_hdl, Person,
                                                            person_handle)

                        for lds_ord in family.get_lds_ord_list():
                            for citation_handle in lds_ord.get_citation_list():
                                self._add_citation(citation_handle,
                                                   Person, person_handle)

                        for attr in family.get_attribute_list():
                            for citation_handle in attr.get_citation_list():
                                self._add_citation(citation_handle,
                                                   Person, person_handle)

                        if not self.inc_families:
                            for media_ref in family.get_media_list():
                                media_handle = media_ref.get_reference_handle()
                                self._add_media(media_handle, Person,
                                                person_handle)

            ############### Associations section ##############
            for assoc in person.get_person_ref_list():
                self._add_person(assoc.ref, "", "")

            ############### LDS Ordinance section ##############
            for lds_ord in person.get_lds_ord_list():
                for citation_handle in lds_ord.get_citation_list():
                    self._add_citation(citation_handle, Person, person_handle)

            ############### Attribute section ##############
            for attr in person.get_attribute_list():
                for citation_handle in attr.get_citation_list():
                    self._add_citation(citation_handle, Person, person_handle)

            ############### Address section ##############
            for addr in person.get_address_list():
                for addr_handle in addr.get_citation_list():
                    self._add_citation(addr_handle, Person, person_handle)

            ############### Media section ##############
            # Now tell the Media tab which media objects to display
            # First the person's media objects
            for media_ref in person.get_media_list():
                media_handle = media_ref.get_reference_handle()
                self._add_media(media_handle, Person, person_handle)

    def get_person_name(self, person):
        """
        Return a string containing the person's primary name in the name
        format chosen in the web report options

        @param: person -- person object from database
        """
        name_format = self.options['name_format']
        primary_name = person.get_primary_name()
        name = Name(primary_name)
        name.set_display_as(name_format)
        return _nd.display_name(name)

    def _add_family(self, family_handle, bkref_class, bkref_handle):
        """
        Add family to the Family object list

        @param: family_handle -- The handle for the family to add
        @param: bkref_class   -- The class associated to this handle (family)
        @param: bkref_handle  -- The handle associated to this family
        """
        family = self._db.get_family_from_handle(family_handle)
        family_name = self.get_family_name(family)
        if self.inc_families:
            family_fname = self.build_url_fname(family_handle, "fam",
                                                False, init=True) + self.ext
        else:
            family_fname = ""
        self.obj_dict[Family][family_handle] = (family_fname, family_name,
                                                family.gramps_id)
        self.bkref_dict[Family][family_handle].add((bkref_class,
                                                    bkref_handle,
                                                    ""))

        if self.inc_gallery:
            for media_ref in family.get_media_list():
                media_handle = media_ref.get_reference_handle()
                self._add_media(media_handle, Family, family_handle)

        ############### Events section ##############
        for evt_ref in family.get_event_ref_list():
            role = evt_ref.get_role().xml_str()
            event = self._db.get_event_from_handle(evt_ref.ref)
            place_handle = event.get_place_handle()
            if place_handle:
                self._add_place(place_handle, Family, family_handle, event)

            if self.inc_events:
                # detail for family events are displayed on the events pages as
                # well as on this family page
                self._add_event(evt_ref.ref, Family, family_handle, role)
            else:
                # There is no event page. Family events are displayed on the
                # family page, but the associated family event media may need to
                # be displayed on the media page
                if self.inc_gallery:
                    for media_ref in event.get_media_list():
                        media_handle = media_ref.get_reference_handle()
                        self._add_media(media_handle, Family, family_handle)

        ############### LDS Ordinance section ##############
        for lds_ord in family.get_lds_ord_list():
            for citation_handle in lds_ord.get_citation_list():
                self._add_citation(citation_handle, Family, family_handle)

        ############### Attributes section ##############
        for attr in family.get_attribute_list():
            for citation_handle in attr.get_citation_list():
                self._add_citation(citation_handle, Family, family_handle)

        ############### Sources section ##############
        for citation_handle in family.get_citation_list():
            self._add_citation(citation_handle, Family, family_handle)

    def get_family_name(self, family):
        """
        Return a string containing the name of the family (e.g. 'Family of John
        Doe and Jane Doe')

        @param: family -- family object from database
        """
        self.rlocale = self.set_locale(self.the_lang)
        self._ = self.rlocale.translation.sgettext
        husband_handle = family.get_father_handle()
        spouse_handle = family.get_mother_handle()

        if husband_handle:
            husband = self._db.get_person_from_handle(husband_handle)
        else:
            husband = None
        if spouse_handle:
            spouse = self._db.get_person_from_handle(spouse_handle)
        else:
            spouse = None

        if husband and spouse:
            husband_name = self.get_person_name(husband)
            spouse_name = self.get_person_name(spouse)
            title_str = self._("Family of %(husband)s and %(spouse)s"
                              ) % {'husband' : husband_name,
                                   'spouse'  : spouse_name}
        elif husband:
            husband_name = self.get_person_name(husband)
            # Only the name of the husband is known
            title_str = self._("Family of %s") % husband_name
        elif spouse:
            spouse_name = self.get_person_name(spouse)
            # Only the name of the wife is known
            title_str = self._("Family of %s") % spouse_name
        else:
            title_str = ''

        return title_str

    def _add_event(self, event_handle, bkref_class, bkref_handle, role):
        """
        Add event to the Event object list

        @param: event_handle -- The handle for the event to add
        @param: bkref_class  -- The class associated to this handle (event)
        @param: bkref_handle -- The handle associated to this event
        """
        event = self._db.get_event_from_handle(event_handle)
        event_name = event.get_description()
        # The event description can be Y on import from GEDCOM. See the
        # following quote from the GEDCOM spec: "The occurrence of an event is
        # asserted by the presence of either a DATE tag and value or a PLACe tag
        # and value in the event structure. When neither the date value nor the
        # place value are known then a Y(es) value on the parent event tag line
        # is required to assert that the event happened.""
        if event_name == "" or event_name is None or event_name == 'Y':
            event_name = str(event.get_type())
            # begin add generated descriptions to media pages
            # (request 7074 : acrider)
            ref_name = ""
            for reference in self._db.find_backlink_handles(event_handle):
                ref_class, ref_handle = reference
                if ref_class == 'Person':
                    person = self._db.get_person_from_handle(ref_handle)
                    ref_name = self.get_person_name(person)
                elif ref_class == 'Family':
                    family = self._db.get_family_from_handle(ref_handle)
                    ref_name = self.get_family_name(family)
            if ref_name != "":
                # TODO for Arabic, should the next line's comma be translated?
                event_name += ", " + ref_name
            # end descriptions to media pages
        if self.inc_events:
            event_fname = self.build_url_fname(event_handle, "evt",
                                               False, init=True) + self.ext
        else:
            event_fname = ""
        self.obj_dict[Event][event_handle] = (event_fname, event_name,
                                              event.gramps_id)
        self.bkref_dict[Event][event_handle].add((bkref_class, bkref_handle,
                                                  role))

        ############### Attribute section ##############
        for attr in event.get_attribute_list():
            for citation_handle in attr.get_citation_list():
                self._add_citation(citation_handle, Event, event_handle)

        ############### Source section ##############
        for citation_handle in event.get_citation_list():
            self._add_citation(citation_handle, Event, event_handle)

        ############### Media section ##############
        if self.inc_gallery:
            for media_ref in event.get_media_list():
                media_handle = media_ref.get_reference_handle()
                self._add_media(media_handle, Event, event_handle)

    def _add_place(self, place_handle, bkref_class, bkref_handle, event):
        """
        Add place to the Place object list

        @param: place_handle -- The handle for the place to add
        @param: bkref_class  -- The class associated to this handle (place)
        @param: bkref_handle -- The handle associated to this place
        """
        place = self._db.get_place_from_handle(place_handle)
        if place is None:
            return
        if bkref_class == Person:
            person = self._db.get_person_from_handle(bkref_handle)
            name = _nd.display(person)
        else:
            family = self._db.get_family_from_handle(bkref_handle)
            husband_handle = family.get_father_handle()
            if husband_handle:
                person = self._db.get_person_from_handle(husband_handle)
                name = _nd.display(person)
            else:
                name = ""
        if config.get('preferences.place-auto'):
            place_name = _pd.display_event(self._db, event)
            pplace_name = _pd.display(self._db, place)
        else:
            place_name = place.get_title()
            pplace_name = place_name
        if event:
            if self.reference_sort:
                role_or_date = name
            else:
                date = event.get_date_object()
                # calendar is the original date calendar
                calendar = str(date.get_calendar())
                # convert date to Gregorian for a correct sort
                _date = str(date.to_calendar("gregorian"))
                role_or_date = calendar + ":" + _date
        else:
            role_or_date = ""
        place_fname = self.build_url_fname(place_handle, "plc",
                                           False, init=True) + self.ext
        self.obj_dict[Place][place_handle] = (place_fname, place_name,
                                              place.gramps_id, event)
        self.obj_dict[PlaceName][place_name] = (place_handle, place_name,
                                                place.gramps_id, event)
        if place_name != pplace_name:
            self.obj_dict[PlaceName][pplace_name] = (place_handle, pplace_name,
                                                     place.gramps_id, event)
        self.bkref_dict[Place][place_handle].add((bkref_class, bkref_handle,
                                                  role_or_date
                                                 ))

        ############### Media section ##############
        if self.inc_gallery:
            for media_ref in place.get_media_list():
                media_handle = media_ref.get_reference_handle()
                self._add_media(media_handle, Place, place_handle)

        ############### Sources section ##############
        for citation_handle in place.get_citation_list():
            self._add_citation(citation_handle, Place, place_handle)

    def _add_source(self, source_handle, bkref_class, bkref_handle):
        """
        Add source to the Source object list

        @param: source_handle -- The handle for the source to add
        @param: bkref_class   -- The class associated to this handle (source)
        @param: bkref_handle  -- The handle associated to this source
        """
        if self.obj_dict[Source][source_handle]:
            for bkref in self.bkref_dict[Source][source_handle]:
                if bkref_handle == bkref[1]:
                    return
        source = self._db.get_source_from_handle(source_handle)
        source_name = source.get_title()
        source_fname = self.build_url_fname(source_handle, "src",
                                            False, init=True) + self.ext
        self.obj_dict[Source][source_handle] = (source_fname, source_name,
                                                source.gramps_id)
        self.bkref_dict[Source][source_handle].add((bkref_class,
                                                    bkref_handle,
                                                    "" # no role
                                                   ))

        ############### Media section ##############
        if self.inc_gallery:
            for media_ref in source.get_media_list():
                media_handle = media_ref.get_reference_handle()
                self._add_media(media_handle, Source, source_handle)

        ############### Repository section ##############
        if self.inc_repository:
            for repo_ref in source.get_reporef_list():
                repo_handle = repo_ref.get_reference_handle()
                self._add_repository(repo_handle, Source, source_handle)

    def _add_citation(self, citation_handle, bkref_class, bkref_handle):
        """
        Add citation to the Citation object list

        @param: citation_handle -- The handle for the citation to add
        @param: bkref_class     -- The class associated to this handle
        @param: bkref_handle    -- The handle associated to this citation
        """
        if self.obj_dict[Citation][citation_handle]:
            for bkref in self.bkref_dict[Citation][citation_handle]:
                if bkref_handle == bkref[1]:
                    return
        citation = self._db.get_citation_from_handle(citation_handle)
        # If Page is none, we want to make sure that a tuple is generated for
        # the source backreference
        citation_name = citation.get_page() or ""
        source_handle = citation.get_reference_handle()
        self.obj_dict[Citation][citation_handle] = ("", citation_name,
                                                    citation.gramps_id)
        self.bkref_dict[Citation][citation_handle].add((bkref_class,
                                                        bkref_handle,
                                                        "" # no role
                                                       ))

        ############### Source section ##############
        self._add_source(source_handle, Citation, citation_handle)

        ############### Media section ##############
        if self.inc_gallery:
            for media_ref in citation.get_media_list():
                media_handle = media_ref.get_reference_handle()
                self._add_media(media_handle, Citation, citation_handle)

    def _add_media(self, media_handle, bkref_class, bkref_handle):
        """
        Add media to the Media object list

        @param: media_handle -- The handle for the media to add
        @param: bkref_class  -- The class associated to this handle (media)
        @param: bkref_handle -- The handle associated to this media
        """
        if self.obj_dict[Media][media_handle]:
            for bkref in self.bkref_dict[Media][media_handle]:
                if bkref_handle == bkref[1]:
                    return
        media_refs = self.bkref_dict[Media].get(media_handle)
        if media_refs and (bkref_class, bkref_handle) in media_refs:
            return
        media = self._db.get_media_from_handle(media_handle)
        # use media title (request 7074 acrider)
        media_name = media.get_description()
        if media_name is None or media_name == "":
            media_name = "Media"
        #end media title
        if self.inc_gallery:
            media_fname = self.build_url_fname(media_handle, "img",
                                               False, init=True) + self.ext
        else:
            media_fname = ""
        self.obj_dict[Media][media_handle] = (media_fname, media_name,
                                              media.gramps_id)
        self.bkref_dict[Media][media_handle].add((bkref_class, bkref_handle,
                                                  "" # no role for a media
                                                 ))

        ############### Attribute section ##############
        for attr in media.get_attribute_list():
            for citation_handle in attr.get_citation_list():
                self._add_citation(citation_handle, Media, media_handle)

        ############### Sources section ##############
        for citation_handle in media.get_citation_list():
            self._add_citation(citation_handle, Media, media_handle)

    def _add_repository(self, repos_handle, bkref_class, bkref_handle):
        """
        Add repository to the Repository object list

        @param: repos_handle -- The handle for the repository to add
        @param: bkref_class  -- The class associated to this handle (source)
        @param: bkref_handle -- The handle associated to this source
        """
        if self.obj_dict[Repository][repos_handle]:
            for bkref in self.bkref_dict[Repository][repos_handle]:
                if bkref_handle == bkref[1]:
                    return
        repos = self._db.get_repository_from_handle(repos_handle)
        repos_name = repos.name
        if self.inc_repository:
            repos_fname = self.build_url_fname(repos_handle, "repo",
                                               False, init=True) + self.ext
        else:
            repos_fname = ""
        self.obj_dict[Repository][repos_handle] = (repos_fname, repos_name,
                                                   repos.gramps_id)
        self.bkref_dict[Repository][repos_handle].add((bkref_class,
                                                       bkref_handle,
                                                       "" # no role
                                                      ))

    def copy_narrated_files(self):
        """
        Copy all of the CSS, image, and javascript files for Narrative Web
        """
        imgs = []

        # copy all screen style sheet
        for css_f in CSS:
            already_done = []
            for css_fn in ("UsEr_", "Basic", "Mainz", "Nebraska", "Vis"):
                if css_fn in css_f and css_f not in already_done:
                    already_done.append(css_f)
                    fname = CSS[css_f]["filename"]
                    # add images for this css
                    imgs += CSS[css_f]["images"]
                    css_f = css_f.replace("UsEr_", "")
                    self.copy_file(fname, css_f + ".css", "css")

        # copy screen style sheet
        if CSS[self.css]["filename"]:
            fname = CSS[self.css]["filename"]
            self.copy_file(fname, _NARRATIVESCREEN, "css")

        # copy printer style sheet
        fname = CSS["Print-Default"]["filename"]
        self.copy_file(fname, _NARRATIVEPRINT, "css")

        # copy ancestor tree style sheet if tree is being created?
        if self.ancestortree:
            fname = CSS["ancestortree"]["filename"]
            self.copy_file(fname, "ancestortree.css", "css")

        # copy behaviour style sheet
        fname = CSS["behaviour"]["filename"]
        self.copy_file(fname, "behaviour.css", "css")

        # copy Menu Layout Style Sheet if Blue or Visually is being
        # used as the stylesheet?
        if CSS[self.css]["navigation"]:
            if self.navigation == "Horizontal":
                fname = CSS["Horizontal-Menus"]["filename"]
            elif self.navigation == "Vertical":
                fname = CSS["Vertical-Menus"]["filename"]
            elif self.navigation == "Fade":
                fname = CSS["Fade-Menus"]["filename"]
            elif self.navigation == "dropdown":
                fname = CSS["DropDown-Menus"]["filename"]
            self.copy_file(fname, "narrative-menus.css", "css")

        # copy narrative-maps Style Sheet if Place or Family Map pages
        # are being created?
        if self.placemappages or self.familymappages:
            fname = CSS["NarrativeMaps"]["filename"]
            self.copy_file(fname, "narrative-maps.css", "css")

        # Copy the Creative Commons icon if the Creative Commons
        # license is requested
        if 0 < self.copyright <= len(_CC):
            imgs += [CSS["Copyright"]["filename"]]

        # copy Gramps favorite icon #2
        imgs += [CSS["favicon2"]["filename"]]

        # we need the blank image gif needed by behaviour.css
        # add the document.png file for media other than photos
        imgs += CSS["All Images"]["images"]

        # copy Ancestor Tree graphics if needed???
        if self.ancestortree:
            imgs += CSS["ancestortree"]["images"]

        # Anything css-specific:
        imgs += CSS[self.css]["images"]

        # copy all to images subdir:
        for from_path in imgs:
            dummy_fdir, fname = os.path.split(from_path)
            self.copy_file(from_path, fname, "images")

        # copy Gramps marker icon for openstreetmap
        fname = CSS["marker"]["filename"]
        self.copy_file(fname, "marker.png", "images")

    def build_gendex(self, ind_list, the_lang):
        """
        Create a gendex file

        @param: ind_list -- The list of person to use
        @param: the_lang -- The lang to process
        """
        if self.inc_gendex:
            message = _('Creating GENDEX file')
            pgr_title = self.pgrs_title(the_lang)
            with self.user.progress(pgr_title, message, len(ind_list)) as step:
                fp_gendex, gendex_io = self.create_file("gendex", ext=".txt")
                date = 0
                index = 1
                for person_handle in ind_list:
                    step()
                    index += 1
                    person = self._db.get_person_from_handle(person_handle)
                    datex = person.get_change_time()
                    if datex > date:
                        date = datex
                    if self.archive:
                        self.write_gendex(gendex_io, person)
                    else:
                        self.write_gendex(fp_gendex, person)
                self.close_file(fp_gendex, gendex_io, date)

    def write_gendex(self, filep, person):
        """
        Reference|SURNAME|given name /SURNAME/|date of birth|place of birth|
            date of death|place of death|
        * field 1: file name of web page referring to the individual
        * field 2: surname of the individual
        * field 3: full name of the individual
        * field 4: date of birth or christening (optional)
        * field 5: place of birth or christening (optional)
        * field 6: date of death or burial (optional)
        * field 7: place of death or burial (optional)

        @param: filep  -- The GENDEX output filename
        @param: person -- The person to use for GENDEX file
        """
        url = self.build_url_fname_html(person.handle, "ppl")
        surname = person.get_primary_name().get_surname()
        fullname = person.get_primary_name().get_gedcom_name()

        # get birth info:
        dob, pob = get_gendex_data(self._db, person.get_birth_ref())

        # get death info:
        dod, pod = get_gendex_data(self._db, person.get_death_ref())
        linew = '|'.join((url, surname, fullname, dob, pob, dod, pod)) + '|\n'
        if self.archive:
            filep.write(bytes(linew, "utf8"))
        else:
            filep.write(linew)

    def surname_pages(self, ind_list, the_lang, the_title):
        """
        Generates the surname-related pages from list of individual
        people.

        @param: ind_list  -- The list of person to use
        @param: the_lang  -- The lang to process
        @param: the_title -- The title page for the lang
        """
        local_list = sort_people(self._db, ind_list, self.rlocale)

        message = _("Creating surname pages")
        pgr_title = self.pgrs_title(the_lang)
        with self.user.progress(pgr_title, message, len(local_list)) as step:

            SurnameListPage(self, the_lang, the_title, ind_list,
                            SurnameListPage.ORDER_BY_NAME, self.surname_fname)

            SurnameListPage(self, the_lang, the_title, ind_list,
                            SurnameListPage.ORDER_BY_COUNT, "surnames_count")

            index = 1
            for (surname, handle_list) in local_list:
                SurnamePage(self, the_lang, the_title, surname,
                            sorted(handle_list))
                step()
                index += 1

    def thumbnail_preview_page(self):
        """
        creates the thumbnail preview page
        """
        if self.create_unused_media:
            media_count = len(self._db.get_media_handles())
        else:
            media_count = len(self.obj_dict[Media])
        pgr_title = self.pgrs_title(self.the_lang)
        with self.user.progress(pgr_title,
                                _("Creating thumbnail preview page..."),
                                media_count) as step:
            ThumbnailPreviewPage(self, self.the_lang, self.the_title, step)

    def statistics_preview_page(self):
        """
        creates the statistics preview page
        """
        pgr_title = self.pgrs_title(self.the_lang)
        with self.user.progress(pgr_title,
                                _("Creating statistics page..."),
                                1) as step:
            StatisticsPage(self, self.the_lang, self.the_title, step)

    def updates_preview_page(self):
        """
        creates the statistics preview page
        """
        pgr_title = self.pgrs_title(self.the_lang)
        with self.user.progress(pgr_title,
                                _("Creating updates page..."),
                                1):
            UpdatesPage(self, self.the_lang, self.the_title)

    def addressbook_pages(self, ind_list):
        """
        Create a webpage with a list of address availability for each person
        and the associated individual address pages.

        @param: ind_list -- The list of person to use
        """
        url_addr_res = []

        for person_handle in ind_list:

            person = self._db.get_person_from_handle(person_handle)
            addrlist = person.get_address_list()
            evt_ref_list = person.get_event_ref_list()
            urllist = person.get_url_list()

            add = addrlist or None
            url = urllist or None
            res = []

            for event_ref in evt_ref_list:
                event = self._db.get_event_from_handle(event_ref.ref)
                if event.get_type() == EventType.RESIDENCE:
                    res.append(event)

            if add or res or url:
                primary_name = person.get_primary_name()
                sort_name = ''.join([primary_name.get_surname(), ", ",
                                     primary_name.get_first_name()])
                url_addr_res.append((sort_name, person_handle, add, res, url))

        url_addr_res.sort()
        AddressBookListPage(self, self.the_lang, self.the_title, url_addr_res)

        # begin Address Book pages
        addr_size = len(url_addr_res)

        message = _("Creating address book pages ...")
        pgr_title = self.pgrs_title(self.the_lang)
        with self.user.progress(pgr_title, message, addr_size) as step:
            index = 1
            for (sort_name, person_handle, add, res, url) in url_addr_res:
                AddressBookPage(self, self.the_lang, self.the_title,
                                person_handle, add, res, url)
                step()
                index += 1

    def base_pages(self):
        """
        creates HomePage, ContactPage, DownloadPage and IntroductionPage
        if requested by options in plugin
        """
        if self.use_home:
            HomePage(self, self.the_lang, self.the_title)

        if self.inc_contact:
            ContactPage(self, self.the_lang, self.the_title)

        if self.inc_download:
            DownloadPage(self, self.the_lang, self.the_title)

        if self.use_intro:
            IntroductionPage(self, self.the_lang, self.the_title)

    def build_subdirs(self, subdir, fname, uplink=False, image=False,
                      init=False):
        """
        If subdir is given, then two extra levels of subdirectory are inserted
        between 'subdir' and the filename. The reason is to prevent directories
        with too many entries.
        For example, this may return "8/1/aec934857df74d36618"
        @param: subdir -- The subdirectory name to use
        @param: fname  -- The file name for which we need to build the path
        @param: uplink -- If True, then "../../../" is inserted in front of the
                          result.
                          If uplink = None then [./] for use in EventListPage
        @param: image  -- We are processing a thumbnail or an image
        @param: init   -- We are building the objects table.
                          Don't try to manage the lang.
        """
        subdirs = []
        if subdir:
            subdirs.append(subdir)
            subdirs.append(fname[-1].lower())
            subdirs.append(fname[-2].lower())
        if init:
            return subdirs
        nb_dir = 0
        if self.the_lang and image:
            nb_dir = 1

        if self.usecms:
            if subdir:
                if self.the_lang and subdir not in ["css", "images", "thumb"]:
                    subdirs = [self.target_uri] + [self.the_lang] + subdirs
                else:
                    subdirs = [self.target_uri] + subdirs
            elif self.target_uri not in fname:
                if self.the_lang and subdir not in ["css", "images", "thumb"]:
                    subdirs = [self.target_uri] + [self.the_lang] + [fname]
                else:
                    subdirs = [self.target_uri] + [fname]
            else:
                subdirs = []
        else:
            if self.the_lang and image and uplink != 2:
                if subdir and subdir[0:3] not in ["css", "ima", "thu"]:
                    subdirs = [self.the_lang] + subdirs
            if uplink is True:
                nb_dir += 3
                subdirs = ['..']*nb_dir + subdirs

            elif uplink == 2:
                # special case for the add_image method
                if subdir and subdir[0:3] in ["css", "ima", "thu"]:
                    if nb_dir == 1:
                        subdirs = ['..'] + subdirs
            elif uplink is None:
                # added for use in EventListPage
                subdirs = ['.'] + subdirs
        return subdirs

    def build_path(self, subdir, fname, uplink=False, image=False):
        """
        Return the name of the subdirectory.

        Notice that we DO use os.path.join() here.

        @param: subdir -- The subdirectory name to use
        @param: fname  -- The file name for which we need to build the path
        @param: uplink -- If True, then "../../../" is inserted in front of the
                          result.
        @param: image  -- We are processing a thumbnail or an image
        """
        return os.path.join(*self.build_subdirs(subdir, fname, uplink, image))

    def build_url_lang(self, fname, subdir=None, uplink=False):
        """
        builds a url for an extra language

        @param: fname  -- The file name for which we need to build the path
        @param: subdir -- The subdirectory name to use
        @param: uplink -- If True, then "../../../" is inserted in front of the
                          result.
        """
        subdirs = []
        if uplink:
            nb_dir = 4 if self.the_lang else 3
        else:
            nb_dir = 1
        if self.usecms:
            # remove self.target_uri
            fname = fname.replace(self.target_uri + "/", "")
            # remove the lang
            (dummy_1_field, dummy_sep, second_field) = fname.partition("/")
            fname = second_field
        elif self.the_lang:
            (first_field, dummy_sep, second_field) = fname.partition("/")
            if [(lang, title) for lang, title in self.languages
                    if lang == first_field]:
                # remove the lang
                fname = second_field
        if subdir:
            subdirs.append(subdir)
        if self.usecms:
            if self.target_uri not in subdirs:
                subdirs = [self.target_uri] + subdirs
        else:
            subdirs = ['..']*nb_dir + subdirs
        nname = "/".join(subdirs + [fname])
        if win():
            nname = nname.replace('\\', "/")
        return nname

    def build_url_image(self, fname, subdir=None, uplink=False):
        """
        builds a url from an image

        @param: fname  -- The file name for which we need to build the path
        @param: subdir -- The subdirectory name to use
        @param: uplink -- If True, then "../../../" is inserted in front of the
                          result.
        """
        subdirs = []
        if uplink:
            nb_dir = 4 if self.the_lang else 3
        else:
            nb_dir = 1
        if subdir:
            subdirs.append(subdir)
        if self.usecms:
            if self.target_uri not in fname:
                subdirs = [self.target_uri] + subdirs
        else:
            if uplink:
                subdirs = ['..']*nb_dir + subdirs
        nname = "/".join(subdirs + [fname])
        if win():
            nname = nname.replace('\\', "/")
        return nname

    def build_url_fname_html(self, fname, subdir=None, uplink=False):
        """
        builds a url filename from html

        @param: fname  -- The file name to create
        @param: subdir -- The subdirectory name to use
        @param: uplink -- If True, then "../../../" is inserted in front of the
                          result.
        """
        return self.build_url_fname(fname, subdir, uplink) + self.ext

    def build_link(self, prop, handle, obj_class):
        """
        Build a link to an item.

        @param: prop      -- Property
        @param: handle    -- The handle for which we need to build a link
        @param: obj_class -- The class of the related object.
        """
        if prop == "gramps_id":
            func = self._db.method('get_%s_from_gramps_id', obj_class)
            if func:
                obj = func(handle)
                if obj:
                    handle = obj.handle
                else:
                    raise AttributeError("gramps_id '%s' not found in '%s'" %
                                         handle, obj_class)
            else:
                raise AttributeError("invalid gramps_id lookup "
                                     "in table name '%s'" % obj_class)
        uplink = self.link_prefix_up
        # handle, ppl
        if obj_class == "Person":
            if self.person_in_webreport(handle):
                return self.build_url_fname(handle, "ppl", uplink) + self.ext
            else:
                return None
        elif obj_class == "Source":
            subdir = "src"
        elif obj_class == "Place":
            subdir = "plc"
        elif obj_class == "Event":
            subdir = "evt"
        elif obj_class == "Media":
            subdir = "img"
        elif obj_class == "Repository":
            subdir = "repo"
        elif obj_class == "Family":
            subdir = "fam"
        else:
            print("NarrativeWeb ignoring link type '%s'" % obj_class)
            return None
        return self.build_url_fname(handle, subdir, uplink) + self.ext

    def build_url_fname(self, fname, subdir=None, uplink=False,
                        image=False, init=False):
        """
        Create part of the URL given the filename and optionally the
        subdirectory. If the subdirectory is given, then two extra levels of
        subdirectory are inserted between 'subdir' and the filename.
        The reason is to prevent directories with too many entries.

        @param: fname  -- The filename to create
        @param: subdir -- The subdirectory name to use
        @param: uplink -- if True, then "../../../" is inserted in front of the
                          result.
        @param: image  -- We are processing a thumbnail or an image
        @param: init   -- We are building the objects table.
                          Don't try to manage the lang.

        The extension is added to the filename as well.

        Notice that we do NOT use os.path.join() because we're creating a URL.
        """
        if not fname:
            return ""
        if win():
            fname = fname.replace('\\', "/")
        if init:
            subdirs = self.build_subdirs(subdir, fname, False, init=init)
            return "/".join(subdirs + [fname])
        fname = fname.replace(self.target_uri + "/", "")
        if self.usecms:
            if self.the_lang:
                if subdir:
                    subdirs = self.build_subdirs(subdir, fname,
                                                 False, image)
                    if self.target_uri in subdirs and image:
                        subdirs.remove(self.target_uri)
                    if subdir[0:3] in ["css", "img", "ima", "thu"]:
                        subdirs = [self.target_uri] + subdirs
                else:
                    if fname[0:3] in ["css", "img", "ima", "thu"]:
                        subdirs = [self.target_uri]
                    elif fname[3:6] in ["css", "img", "ima", "thu"]:
                        subdirs = [self.target_uri]
                        fname = fname[3:]
                    else:
                        subdirs = [self.target_uri] + [self.the_lang]
            else:
                if subdir:
                    subdirs = self.build_subdirs(subdir, fname,
                                                 False, image)
                else:
                    subdirs = [self.target_uri]
                # remove None value in subdir. this is related to the lang
                if isinstance(subdirs, list):
                    subdirs = [val for val in subdirs if val is not None]
        elif self.the_lang:
            (dummy_1_field, separator, second_field) = fname.partition("/")
            if separator == "/" and second_field[0:3] in ["ima", "thu"]:
                fname = second_field
                subdirs = self.build_subdirs(subdir, second_field,
                                             uplink, image)
                if not uplink:
                    subdirs = [".."] + subdirs
            else:
                subdirs = self.build_subdirs(subdir, fname, uplink, image)
        else:
            subdirs = self.build_subdirs(subdir, fname, uplink, image)
        return "/".join(subdirs + [fname])

    def create_file(self, fname, subdir=None, ext=None):
        """
        will create filename given

        @param: fname  -- Filename to be created
        @param: subdir -- A subdir to be added to filename
        @param: ext    -- An extension to be added to filename
        """
        if ext is None:
            ext = self.ext
        if self.usecms and not subdir:
            if self.the_lang:
                if ext != "index":
                    target = os.path.join(self.target_uri, self.the_lang)
                    self.cur_fname = os.path.join(target, fname) + ext
                else:
                    self.cur_fname = os.path.join(self.target_uri,
                                                  fname) + self.ext
            else:
                self.cur_fname = os.path.join(self.target_uri, fname) + ext
        else:
            if self.the_lang and self.archive:
                if subdir:
                    if not self.usecms:
                        subdir = os.path.join(self.the_lang, subdir)
                elif ext != "index":
                    fname = os.path.join(self.the_lang, fname)
            if subdir:
                subdir = self.build_path(subdir, fname)
                self.cur_fname = os.path.join(subdir, fname) + ext
            else:
                if ext == "index":
                    self.cur_fname = os.path.join(fname) + self.ext
                else:
                    self.cur_fname = fname + ext
        if self.archive:
            string_io = BytesIO()
            output_file = TextIOWrapper(string_io, encoding=self.encoding,
                                        errors='xmlcharrefreplace')
        else:
            string_io = None
            if subdir:
                if self.the_lang:
                    subdir = os.path.join(self.html_dir, self.the_lang, subdir)
                else:
                    subdir = os.path.join(self.html_dir, subdir)
            else:
                if self.the_lang:
                    subdir = os.path.join(self.html_dir, self.the_lang)
                else:
                    subdir = os.path.join(self.html_dir)
            if self.the_lang:
                if ext == "index":
                    self.cur_fname = os.path.join(fname) + self.ext
                    fname = os.path.join(self.html_dir, self.cur_fname)
                else:
                    fname = os.path.join(self.html_dir, self.the_lang,
                                         self.cur_fname)
            else:
                fname = os.path.join(self.html_dir, self.cur_fname)
            dir_name = os.path.dirname(fname)
            if not os.path.isdir(dir_name):
                os.makedirs(dir_name)
            output_file = open(fname, 'w', encoding=self.encoding,
                               errors='xmlcharrefreplace')
        return (output_file, string_io)

    def close_file(self, output_file, string_io, date):
        """
        will close any file passed to it

        @param: output_file -- The output file to flush
        @param: string_io   -- The string IO used when we are in archive mode
        @param: date        -- The last modification date for this object
                               If we have "zero", we use the current time.
                               This is related to bug #8950 and very useful
                               when we use rsync.
        """
        if self.archive:
            if self.cur_fname not in self.archive.getnames():
                # The current file not already archived.
                output_file.flush()
                tarinfo = tarfile.TarInfo(self.cur_fname)
                tarinfo.size = len(string_io.getvalue())
                tarinfo.mtime = date if date != 0 else time.time()
                if not win():
                    tarinfo.uid = os.getuid()
                    tarinfo.gid = os.getgid()
                string_io.seek(0)
                self.archive.addfile(tarinfo, string_io)
            output_file.close()
        else:
            output_file.close()
            if date is not None and date > 0:
                os.utime(output_file.name, (date, date))

    def prepare_copy_media(self, photo):
        """
        prepares a media object to copy

        @param: photo -- The photo for which we need a real path
                         and a thumbnail path
        """
        handle = photo.get_handle()
        ext = os.path.splitext(photo.get_path())[1]
        real_path = os.path.join(self.build_path('images', handle,
                                                 uplink=2, image=True),
                                 handle + ext)
        thumb_path = os.path.join(self.build_path('thumb', handle,
                                                  uplink=2, image=True),
                                  handle + '.png')
        return real_path, thumb_path

    def copy_file(self, from_fname, to_fname, to_dir=''):
        """
        Copy a file from a source to a (report) destination.
        If to_dir is not present and if the target is not an archive,
        then the destination directory will be created.

        @param: from_fname -- The path of the file to copy.
        @param: to_fname   -- Will be just a filename, without directory path.
        @param: to_dir     -- Is the relative path name in the destination root.
                              It will be prepended before 'to_fname'.
        """
        if self.usecms:
            to_dir = "/".join([self.target_uri, to_dir])
        LOG.debug("copying '%s' to '%s/%s'", from_fname, to_dir, to_fname)
        mtime = os.stat(from_fname).st_mtime
        if self.archive:
            def set_mtime(tarinfo):
                """
                For each file, we set the last modification time.

                We could also set uid, gid, uname, gname and mode
                #tarinfo.uid = os.getuid()
                #tarinfo.mode = 0660
                #tarinfo.uname = tarinfo.gname = "www-data"
                """
                tarinfo.mtime = mtime
                return tarinfo

            dest = os.path.join(to_dir, to_fname)
            if dest not in self.archive.getnames():
                # The current file not already archived.
                self.archive.add(from_fname, dest, filter=set_mtime)
        else:
            dest = os.path.join(self.html_dir, to_dir, to_fname)

            destdir = os.path.dirname(dest)
            if not os.path.isdir(destdir):
                os.makedirs(destdir)

            if from_fname != dest:
                if not os.path.exists(dest):
                    try:
                        shutil.copyfile(from_fname, dest)
                        os.utime(dest, (mtime, mtime))
                    except Exception as exception:
                        LOG.exception(exception)
                        print("Copying error: %s" % sys.exc_info()[1])
                        print("Continuing...")
            elif self.warn_dir:
                self.user.warn(
                    _("Possible destination error") + "\n" +
                    _("You appear to have set your target directory "
                      "to a directory used for data storage. This "
                      "could create problems with file management. "
                      "It is recommended that you consider using "
                      "a different directory to store your generated "
                      "web pages."))
                self.warn_dir = False

    def person_in_webreport(self, person_handle):
        """
        Return the handle if we created a page for this person.

        @param: person_handle -- The person we are looking for
        """
        return person_handle in self.obj_dict[Person]

    def pgrs_title(self, the_lang):
        """Set the user progress popup message depending on the lang."""
        if the_lang:
            languages = glocale.get_language_dict()
            lang = "???"
            for language in languages:
                if languages[language] == the_lang:
                    lang = language
                    break
            return _("Narrative Website Report for the %s language") % lang
        else:
            return _("Narrative Website Report")

#################################################
#
#    Creates the NarrativeWeb Report Menu Options
#
#################################################
class NavWebOptions(MenuReportOptions):
    """
    Defines options and provides handling interface.
    """
    def __init__(self, name, dbase):
        """
        @param: name  -- The name of the report
        @param: dbase -- The Gramps database instance
        """
        self.__db = dbase
        self.__archive = None
        self.__target = None
        self.__target_uri = None
        self.__pid = None
        self.__filter = None
        self.__graph = None
        self.__graphgens = None
        self.__living = None
        self.__yearsafterdeath = None
        self.__usecms = None
        self.__cms_uri = None
        self.__usecal = None
        self.__calendar_uri = None
        self.__create_thumbs_only = None
        self.__create_images_index = None
        self.__create_thumbs_index = None
        self.__mapservice = None
        self.__maxinitialimagewidth = None
        self.__citationreferents = None
        self.__incdownload = None
        self.__max_download = 4 # Add 1 to this counter: In reality 3 downloads
        self.__nbdownload = None
        self.__dl_descr = {}
        self.__down_fname = {}
        self.__placemappages = None
        self.__familymappages = None
        self.__stamenopts = None
        self.__googleopts = None
        self.__googlemapkey = None
        self.__ancestortree = None
        self.__css = None
        self.__gallery = None
        self.__updates = None
        self.__maxdays = None
        self.__maxupdates = None
        self.__unused = None
        self.__navigation = None
        self.__securesite = False
        self.__extra_page_name = None
        self.__extra_page = None
        self.__relation = False
        self.__prevnext = False
        self.__multitrans = False
        self.__lang_2 = None
        self.__lang_3 = None
        self.__lang_4 = None
        self.__lang_5 = None
        self.__lang_6 = None
        self.__titl_2 = None
        self.__titl_3 = None
        self.__titl_4 = None
        self.__titl_5 = None
        self.__titl_6 = None
        self.__start_dow = None
        self.__maiden_name = None
        self.__makeoneday = None
        self.__birthdays = None
        self.__anniv = None
        self.__alive = None
        self.__toggle = None
        self.__death_anniv = None
        self.__after_year = None
        self.__ext = None
        self.__phpnote = None
        db_options = name + ' ' + dbase.get_dbname()
        MenuReportOptions.__init__(self, db_options, dbase)

    def add_menu_options(self, menu):
        """
        Add options to the menu for the website.

        @param: menu -- The menu for which we add options
        """
        self.__add_report_options(menu)
        self.__add_report_html(menu)
        self.__add_report_display(menu)
        self.__add_page_generation_options(menu)
        self.__add_more_pages(menu)
        self.__add_images_generation_options(menu)
        self.__add_download_options(menu)
        self.__add_advanced_options(menu)
        self.__add_advanced_options_2(menu)
        self.__add_place_map_options(menu)
        self.__add_others_options(menu)
        self.__add_translations(menu)
        self.__add_calendar_options(menu)

    def __add_report_options(self, menu):
        """
        Options on the "Report Options" tab.

        @param: menu -- The menu for which we add options
        """
        category_name = _("Report Options")
        addopt = partial(menu.add_option, category_name)

        self.__archive = BooleanOption(_('Store website in .tar.gz archive'),
                                       False)
        self.__archive.set_help(_('Whether to store the website in an '
                                  'archive file'))
        addopt("archive", self.__archive)
        self.__archive.connect('value-changed', self.__archive_changed)

        dbname = self.__db.get_dbname()
        default_dir = dbname + "_" + "NAVWEB"
        self.__target = DestinationOption(
            _("Destination"),
            os.path.join(config.get('paths.website-directory'),
                         default_dir))
        self.__target.set_help(_("The destination directory for the web "
                                 "files"))
        addopt("target", self.__target)

        self.__archive_changed()

        title = StringOption(_("Website title"), _('My Family Tree'))
        title.set_help(_("The title of the website"))
        addopt("title", title)

        self.__filter = FilterOption(_("Filter"), 0)
        self.__filter.set_help(
            _("Select filter to restrict people that appear on the website"))
        addopt("filter", self.__filter)
        self.__filter.connect('value-changed', self.__filter_changed)

        self.__pid = PersonOption(_("Filter Person"))
        self.__pid.set_help(_("The center person for the filter"))
        addopt("pid", self.__pid)
        self.__pid.connect('value-changed', self.__update_filters)

        self.__relation = BooleanOption(_("Show the relationship between the "
                                          "current person and the active person"
                                         ), False)
        self.__relation.set_help(_("For each person page, show the relationship"
                                   " between this person and the active person."
                                  ))
        addopt("relation", self.__relation)

        self.__pid.connect('value-changed', self.__update_filters)

        self.__update_filters()

        stdoptions.add_living_people_option(menu, category_name)
        stdoptions.add_private_data_option(menu, category_name, default=False)

        addopt = partial(menu.add_option, category_name)

    def __add_report_html(self, menu):
        """
        Html Options for the Report.

        @param: menu -- The menu for which we add options
        """
        category_name = _("Html options")
        addopt = partial(menu.add_option, category_name)

        self.__ext = EnumeratedListOption(_("File extension"), ".html")
        for etype in _WEB_EXT:
            self.__ext.add_item(etype, etype)
        self.__ext.set_help(_("The extension to be used for the web files"))
        addopt("ext", self.__ext)
        self.__ext.connect("value-changed", self.__ext_changed)

        cright = EnumeratedListOption(_('Copyright'), 0)
        for index, copt in enumerate(_COPY_OPTIONS):
            cright.add_item(index, copt)
        cright.set_help(_("The copyright to be used for the web files"))
        addopt("cright", cright)

        self.__css = EnumeratedListOption(_('StyleSheet'),
                                          CSS["Basic-Ash"]["id"])
        for (dummy_fname, gid) in sorted(
                [(CSS[key]["translation"], CSS[key]["id"])
                 for key in list(CSS.keys())]):
            if CSS[gid]["user"]:
                self.__css.add_item(CSS[gid]["id"], CSS[gid]["translation"])
        self.__css.set_help(_('The default stylesheet to be used for'
                              ' the pages'))
        addopt("css", self.__css)
        self.__css.connect("value-changed", self.__stylesheet_changed)

        _nav_opts = [
            (_("Horizontal -- Default"), "Horizontal"),
            (_("Vertical   -- Left Side"), "Vertical"),
            (_("Fade       -- WebKit Browsers Only"), "Fade"),
            (_("Drop-Down  -- WebKit Browsers Only"), "dropdown")
        ]
        self.__navigation = EnumeratedListOption(_("Navigation Menu Layout"),
                                                 _nav_opts[0][1])
        for layout in _nav_opts:
            self.__navigation.add_item(layout[1], layout[0])
        self.__navigation.set_help(_("Choose which layout "
                                     "for the Navigation Menus."))
        addopt("navigation", self.__navigation)

        self.__stylesheet_changed()

        _cit_opts = [
            (_("Normal Outline Style"), "Outline"),
            (_("Drop-Down  -- WebKit Browsers Only"), "DropDown")
        ]
        self.__citationreferents = EnumeratedListOption(
            _("Citation Referents Layout"), _cit_opts[0][1])
        for layout in _cit_opts:
            self.__citationreferents.add_item(layout[1], layout[0])
        self.__citationreferents.set_help(
            _("Determine the default layout for the "
              "Source Page's Citation Referents section"))
        addopt("citationreferents", self.__citationreferents)

        self.__ancestortree = BooleanOption(_("Include ancestor's tree"), True)
        self.__ancestortree.set_help(_('Whether to include an ancestor '
                                       'graph on each individual page'))
        addopt("ancestortree", self.__ancestortree)
        self.__ancestortree.connect('value-changed', self.__graph_changed)

        self.__prevnext = BooleanOption(_("Add previous/next"), False)
        self.__prevnext.set_help(_("Add previous/next to the navigation bar."))
        addopt("prevnext", self.__prevnext)

        self.__securesite = BooleanOption(_("This is a secure site (HTTPS)"),
                                          False)
        self.__securesite.set_help(_('Whether to use http:// or https://'))
        addopt("securesite", self.__securesite)

        self.__toggle = BooleanOption(_("Toggle sections"), False)
        self.__toggle.set_help(_('Check it if you want to open/close'
                                 ' a section'))
        addopt("toggle", self.__toggle)

    def __add_more_pages(self, menu):
        """
        Add more extra pages to the report

        @param: menu -- The menu for which we add options
        """
        category_name = _("Extra pages")
        addopt = partial(menu.add_option, category_name)
        default_path_name = config.get('paths.website-extra-page-name')
        self.__extra_page_name = StringOption(_("Extra page name"),
                                              default_path_name)
        self.__extra_page_name.set_help(
            _("Your extra page name like it is shown in the menubar"))
        self.__extra_page_name.connect('value-changed',
                                       self.__extra_page_name_changed)
        addopt("extrapagename", self.__extra_page_name)
        default_path = config.get('paths.website-extra-page-uri')
        self.__extra_page = DestinationOption(_("Your extra page path"),
                                              default_path)
        self.__extra_page.set_help(
            _("Your extra page path without extension"))
        self.__extra_page.connect('value-changed', self.__extra_page_changed)
        addopt("extrapage", self.__extra_page)

    def __add_report_display(self, menu):
        """
        How to display names, datyes, ...

        @param: menu -- The menu for which we add options
        """
        category_name = _("Display")
        addopt = partial(menu.add_option, category_name)


        stdoptions.add_name_format_option(menu, category_name)

        self.__multitrans = BooleanOption(
            _('Do we use multiple translations?'), False)
        self.__multitrans.set_help(
            _('Whether to display the narrative web in multiple languages.'
              '\nSee the translation tab to add new languages to the default'
              ' one defined in the next field.'))
        addopt("multitrans", self.__multitrans)
        self.__multitrans.connect('value-changed',
                                  self.__activate_translations)

        locale_opt = stdoptions.add_localization_option(menu, category_name)
        stdoptions.add_date_format_option(menu, category_name, locale_opt)

        stdoptions.add_gramps_id_option(menu, category_name)
        stdoptions.add_tags_option(menu, category_name)

        birthorder = BooleanOption(
            _('Sort all children in birth order'), False)
        birthorder.set_help(
            _('Whether to display children in birth order or in entry order.'))
        addopt("birthorder", birthorder)

        coordinates = BooleanOption(
            _('Do we display coordinates in the places list?'), False)
        coordinates.set_help(
            _('Whether to display latitude/longitude in the places list.'))
        addopt("coordinates", coordinates)

        reference_sort = BooleanOption(
            _('Sort places references either by date or by name'), False)
        reference_sort.set_help(
            _('Sort the places references by date or by name.'
              ' Not set means by date.'))
        addopt("reference_sort", reference_sort)

        self.__graphgens = NumberOption(_("Graph generations"), 4, 2, 20)
        self.__graphgens.set_help(_("The number of generations to include in "
                                    "the ancestor graph"))
        addopt("graphgens", self.__graphgens)
        self.__graph_changed()

        notes = BooleanOption(
            _('Include narrative notes just after name, gender'), True)
        notes.set_help(
            _('Include narrative notes just after name, gender and'
              ' age at death (default) or include them just before'
              ' attributes.'))
        addopt("notes", notes)

    def __add_page_generation_options(self, menu):
        """
        Options on the "Page Generation" tab.

        @param: menu -- The menu for which we add options
        """
        category_name = _("Page Generation")
        addopt = partial(menu.add_option, category_name)

        homenote = NoteOption(_('Home page note'))
        homenote.set_help(_("A note to be used on the home page"))
        addopt("homenote", homenote)

        homeimg = MediaOption(_('Home page image'))
        homeimg.set_help(_("An image to be used on the home page"))
        addopt("homeimg", homeimg)

        intronote = NoteOption(_('Introduction note'))
        intronote.set_help(_("A note to be used as the introduction"))
        addopt("intronote", intronote)

        introimg = MediaOption(_('Introduction image'))
        introimg.set_help(_("An image to be used as the introduction"))
        addopt("introimg", introimg)

        contactnote = NoteOption(_("Publisher contact note"))
        contactnote.set_help(_("A note to be used as the publisher contact."
                               "\nIf no publisher information is given,"
                               "\nno contact page will be created")
                            )
        addopt("contactnote", contactnote)

        contactimg = MediaOption(_("Publisher contact image"))
        contactimg.set_help(_("An image to be used as the publisher contact."
                              "\nIf no publisher information is given,"
                              "\nno contact page will be created")
                           )
        addopt("contactimg", contactimg)

        headernote = NoteOption(_('HTML user header'))
        headernote.set_help(_("A note to be used as the page header"
                              " or a PHP code to insert."))
        addopt("headernote", headernote)

        footernote = NoteOption(_('HTML user footer'))
        footernote.set_help(_("A note to be used as the page footer"))
        addopt("footernote", footernote)

        # This option will be available only if you select ".php" in the
        # "File extension" from the "Html" tab
        self.__phpnote = NoteOption(_('PHP user session'))
        self.__phpnote.set_help(_("A note to use for starting the php session."
                                  "\nThis option will be available only if "
                                  "the .php file extension is selected."))
        addopt("phpnote", self.__phpnote)

    def __add_images_generation_options(self, menu):
        """
        Options on the "Page Generation" tab.

        @param: menu -- The menu for which we add options
        """
        category_name = _("Images Generation")
        addopt = partial(menu.add_option, category_name)

        self.__gallery = BooleanOption(_("Include images and media objects"),
                                       True)
        self.__gallery.set_help(_('Whether to include '
                                  'a gallery of media objects'))
        addopt("gallery", self.__gallery)
        self.__gallery.connect('value-changed', self.__gallery_changed)

        self.__create_images_index = BooleanOption(
            _("Create the images index"), False)
        self.__create_images_index.set_help(
            _("This option allows you to create the images index"))
        addopt("create_images_index", self.__create_images_index)
        self.__create_images_index.connect("value-changed",
                                           self.__gallery_changed)

        self.__unused = BooleanOption(
            _("Include unused images and media objects"), False)
        self.__unused.set_help(_('Whether to include unused or unreferenced'
                                 ' media objects'))
        addopt("unused", self.__unused)

        self.__create_thumbs_only = BooleanOption(
            _("Create and only use thumbnail- sized images"), False)
        self.__create_thumbs_only.set_help(
            _("This option allows you to create only thumbnail images "
              "instead of the full-sized images on the Media Page. "
              "This will allow you to have a much "
              "smaller total upload size to your web hosting site."))
        addopt("create_thumbs_only", self.__create_thumbs_only)
        self.__create_thumbs_only.connect("value-changed",
                                          self.__gallery_changed)

        self.__create_thumbs_index = BooleanOption(
            _("Create the thumbnail index"), False)
        self.__create_thumbs_index.set_help(
            _("This option allows you to create the thumbnail index"))
        addopt("create_thumbs_index", self.__create_thumbs_index)
        self.__create_thumbs_index.connect("value-changed",
                                           self.__gallery_changed)

        self.__maxinitialimagewidth = NumberOption(
            _("Max width of initial image"), _DEFAULT_MAX_IMG_WIDTH, 0, 2000)
        self.__maxinitialimagewidth.set_help(
            _("This allows you to set the maximum width "
              "of the image shown on the media page."))
        addopt("maxinitialimagewidth", self.__maxinitialimagewidth)

        self.__gallery_changed()

    def __add_download_options(self, menu):
        """
        Options for the download tab ...

        @param: menu -- The menu for which we add options
        """
        category_name = _("Download")
        addopt = partial(menu.add_option, category_name)

        self.__incdownload = BooleanOption(_("Include download page"), False)
        self.__incdownload.set_help(
            _('Whether to include a database download option'))
        addopt("incdownload", self.__incdownload)
        self.__incdownload.connect('value-changed', self.__download_changed)

        self.__nbdownload = NumberOption(_("How many downloads"),
                                         2, 1, self.__max_download-1)
        self.__nbdownload.set_help(_("The number of download files to include "
                                     "in the download page"))
        addopt("nbdownload", self.__nbdownload)
        self.__nbdownload.connect('value-changed', self.__download_changed)

        for count in range(1, self.__max_download):
            fnamex = 'down_fname%c' % str(count)
            descrx = 'dl_descr%c' % str(count)
            wdir = os.path.join(config.get('paths.website-directory'), "")
            __down_fname = DestinationOption(_("Download Filename #%c") %
                                             str(count), wdir)
            __down_fname.set_help(
                _("File to be used for downloading of database"))
            addopt(fnamex, __down_fname)
            self.__down_fname[count] = __down_fname

            __dl_descr = StringOption(_("Description for download"),
                                      _('Family Tree #%c') % str(count))
            __dl_descr.set_help(_('Give a description for this file.'))
            addopt(descrx, __dl_descr)
            self.__dl_descr[count] = __dl_descr

        self.__download_changed()

    def __add_advanced_options(self, menu):
        """
        Options on the "Advanced" tab.

        @param: menu -- The menu for which we add options
        """
        category_name = _("Advanced Options")
        addopt = partial(menu.add_option, category_name)

        encoding = EnumeratedListOption(_('Character set encoding'),
                                        _CHARACTER_SETS[0][1])
        for eopt in _CHARACTER_SETS:
            encoding.add_item(eopt[1], eopt[0])
        encoding.set_help(_("The encoding to be used for the web files"))
        addopt("encoding", encoding)

        linkhome = BooleanOption(
            _('Include link to active person on every page'), False)
        linkhome.set_help(
            _('Include a link to the active person (if they have a webpage)'))
        addopt("linkhome", linkhome)

        showbirth = BooleanOption(
            _("Include a column for birth dates on the index pages"), True)
        showbirth.set_help(_('Whether to include a birth column'))
        addopt("showbirth", showbirth)

        showdeath = BooleanOption(
            _("Include a column for death dates on the index pages"), False)
        showdeath.set_help(_('Whether to include a death column'))
        addopt("showdeath", showdeath)

        showpartner = BooleanOption(_("Include a column for partners on the "
                                      "index pages"), False)
        showpartner.set_help(_('Whether to include a partners column'))
        menu.add_option(category_name, 'showpartner', showpartner)

        showparents = BooleanOption(_("Include a column for parents on the "
                                      "index pages"), False)
        showparents.set_help(_('Whether to include a parents column'))
        addopt("showparents", showparents)

        showallsiblings = BooleanOption(
            _("Include half and/or step-siblings on the individual pages"),
            False)
        showallsiblings.set_help(
            _("Whether to include half and/or "
              "step-siblings with the parents and siblings"))
        addopt('showhalfsiblings', showallsiblings)

    def __add_advanced_options_2(self, menu):
        """
        Continue options on the "Advanced" tab.

        @param: menu -- The menu for which we add options
        """
        category_name = _("Include")
        addopt = partial(menu.add_option, category_name)

        inc_families = BooleanOption(_("Include family pages"), False)
        inc_families.set_help(_("Whether or not to include family pages."))
        addopt("inc_families", inc_families)

        inc_events = BooleanOption(_('Include event pages'), False)
        inc_events.set_help(
            _('Add a complete events list and relevant pages or not'))
        addopt("inc_events", inc_events)

        inc_places = BooleanOption(_('Include place pages'), False)
        inc_places.set_help(
<<<<<<< HEAD
            _('Whether or not to include the place Pages.'))
        addopt("inc_places", inc_places)

        inc_uplaces = BooleanOption(_('Include unused places pages'), False)
        inc_uplaces.set_help(
            _('Whether or not to include the unused places Pages.'))
        addopt("inc_uplaces", inc_uplaces)

        inc_sources = BooleanOption(_('Include sources pages'), False)
=======
            _('Whether or not to include the place pages.'))
        addopt("inc_places", inc_places)

        inc_sources = BooleanOption(_('Include source pages'), False)
>>>>>>> 2516ae01
        inc_sources.set_help(
            _('Whether or not to include the source pages.'))
        addopt("inc_sources", inc_sources)

        inc_repository = BooleanOption(_('Include repository pages'), False)
        inc_repository.set_help(
            _('Whether or not to include the repository pages.'))
        addopt("inc_repository", inc_repository)

        inc_gendex = BooleanOption(
            _('Include GENDEX file (/gendex.txt)'), False)
        inc_gendex.set_help(_('Whether to include a GENDEX file or not'))
        addopt("inc_gendex", inc_gendex)

        inc_addressbook = BooleanOption(_("Include address book pages"), False)
        inc_addressbook.set_help(_("Whether or not to add Address Book pages,"
                                   "which can include e-mail and website "
                                   "addresses and personal address/ residence "
                                   "events."))
        addopt("inc_addressbook", inc_addressbook)

        inc_statistics = BooleanOption(_("Include the statistics page"), False)
        inc_statistics.set_help(_("Whether or not to add statistics page"))
        addopt("inc_stats", inc_statistics)

    def __add_place_map_options(self, menu):
        """
        options for the Place Map tab.

        @param: menu -- The menu for which we add options
        """
        category_name = _("Place Map Options")
        addopt = partial(menu.add_option, category_name)

        mapopts = [
            [_("OpenStreetMap"), "OpenStreetMap"],
            [_("Stamen Map"), "StamenMap"],
            [_("Google"), "Google"]]
        self.__mapservice = EnumeratedListOption(_("Map Service"),
                                                 mapopts[0][1])
        for trans, opt in mapopts:
            self.__mapservice.add_item(opt, trans)
        self.__mapservice.set_help(_("Choose your choice of map service for "
                                     "creating the Place Map Pages."))
        self.__mapservice.connect("value-changed", self.__placemap_options)
        addopt("mapservice", self.__mapservice)

        self.__placemappages = BooleanOption(
            _("Include Place map on Place Pages"), False)
        self.__placemappages.set_help(
            _("Whether to include a place map on the Place Pages, "
              "where Latitude/ Longitude are available."))
        self.__placemappages.connect("value-changed", self.__placemap_options)
        addopt("placemappages", self.__placemappages)

        self.__familymappages = BooleanOption(_("Include Family Map Pages with "
                                                "all places shown on the map"),
                                              False)
        self.__familymappages.set_help(
            _("Whether or not to add an individual page map "
              "showing all the places on this page. "
              "This will allow you to see how your family "
              "traveled around the country."))
        self.__familymappages.connect("value-changed", self.__placemap_options)
        addopt("familymappages", self.__familymappages)

        googleopts = [
            (_("Family Links"), "FamilyLinks"),
            (_("Drop"), "Drop"),
            (_("Markers"), "Markers")]
        self.__googleopts = EnumeratedListOption(_("Google/ FamilyMap Option"),
                                                 googleopts[0][1])
        for trans, opt in googleopts:
            self.__googleopts.add_item(opt, trans)
        self.__googleopts.set_help(
            _("Select which option that you would like "
              "to have for the Google Maps family-map pages..."))
        addopt("googleopts", self.__googleopts)

        self.__googlemapkey = StringOption(_("Google maps API key"), "")
        self.__googlemapkey.set_help(_("The API key used for the Google maps"))
        addopt("googlemapkey", self.__googlemapkey)

        stamenopts = [
            (_("Toner"), "toner"),
            (_("Terrain"), "terrain"),
            (_("WaterColor"), "watercolor")]
        self.__stamenopts = EnumeratedListOption(_("Stamen Option"),
                                                 stamenopts[0][1])
        for trans, opt in stamenopts:
            self.__stamenopts.add_item(opt, trans)
        self.__stamenopts.set_help(
            _("Select which option that you would like "
              "to have for the Stamen map map-pages..."))
        addopt("stamenopts", self.__stamenopts)

        self.__placemap_options()

    def __add_others_options(self, menu):
        """
        Options for the cms tab, web calendar inclusion, PHP ...

        @param: menu -- The menu for which we add options
        """
        category_name = _("Other inclusion (CMS, web calendar, PHP)")
        addopt = partial(menu.add_option, category_name)

        self.__usecms = BooleanOption(
            _("Do we include these pages in a CMS web?"), False)
        self.__usecms.connect('value-changed', self.__usecms_changed)
        addopt("usecms", self.__usecms)

        default_dir = "/NAVWEB"
        self.__cms_uri = DestinationOption(_("URI"),
                                           os.path.join(
                                               config.get(
                                                   'paths.website-cms-uri'),
                                               default_dir))
        self.__cms_uri.set_help(
            _("Where do you place your website? default = /NAVWEB"))
        self.__cms_uri.connect('value-changed', self.__cms_uri_changed)
        addopt("cmsuri", self.__cms_uri)

        self.__cms_uri_changed()

        self.__graph_changed()

        self.__updates = BooleanOption(_("Include the news and updates page"),
                                       True)
        self.__updates.set_help(_('Whether to include '
                                  'a page with the last updates'))
        self.__updates.connect('value-changed', self.__updates_changed)
        addopt("updates", self.__updates)

        self.__maxdays = NumberOption(_("Max days for updates"), 1, 1, 300)
        self.__maxdays.set_help(_("You want to see the last updates on how"
                                  " many days?"))
        addopt("maxdays", self.__maxdays)

        self.__maxupdates = NumberOption(_("Max number of updates per object"
                                           " to show"), 1, 1, 100)
        self.__maxupdates.set_help(_("How many updates do you want to see max"
                                    ))
        addopt("maxupdates", self.__maxupdates)

    def __add_translations(self, menu):
        """
        Options for selecting multiple languages. The default one is
        displayed in the display tab. If the option "use multiple
        languages" is not selected, all the fields in this menu will be
        grayed out.

        @param: menu -- The menu for which we add options
        """
        category_name = _("Translations")
        addopt = partial(menu.add_option, category_name)

        mess = _("second language")
        self.__lang_2 = stdoptions.add_extra_localization_option(menu,
                                                                 category_name,
                                                                 mess, "lang2")
        self.__titl_2 = StringOption(_("Site name for your second language"),
                                     _('This site title'))
        self.__titl_2.set_help(_('Enter a title in the respective language'))
        addopt("title2", self.__titl_2)
        mess = _("third language")
        self.__lang_3 = stdoptions.add_extra_localization_option(menu,
                                                                 category_name,
                                                                 mess, "lang3")
        self.__titl_3 = StringOption(_("Site name for your third language"),
                                     _('This site title'))
        self.__titl_3.set_help(_('Enter a title in the respective language'))
        addopt("title3", self.__titl_3)
        mess = _("fourth language")
        self.__lang_4 = stdoptions.add_extra_localization_option(menu,
                                                                 category_name,
                                                                 mess, "lang4")
        self.__titl_4 = StringOption(_("Site name for your fourth language"),
                                     _('This site title'))
        self.__titl_4.set_help(_('Enter a title in the respective language'))
        addopt("title4", self.__titl_4)
        mess = _("fifth language")
        self.__lang_5 = stdoptions.add_extra_localization_option(menu,
                                                                 category_name,
                                                                 mess, "lang5")
        self.__titl_5 = StringOption(_("Site name for your fifth language"),
                                     _('This site title'))
        self.__titl_5.set_help(_('Enter a title in the respective language'))
        addopt("title5", self.__titl_5)
        mess = _("sixth language")
        self.__lang_6 = stdoptions.add_extra_localization_option(menu,
                                                                 category_name,
                                                                 mess, "lang6")
        self.__titl_6 = StringOption(_("Site name for your sixth language"),
                                     _('This site title'))
        self.__titl_6.set_help(_('Enter a title in the respective language'))
        addopt("title6", self.__titl_6)

    def __activate_translations(self):
        """
        Make the possible extra languages selectable.
        """
        status = self.__multitrans.get_value()
        self.__lang_2.set_available(status)
        self.__titl_2.set_available(status)
        self.__lang_3.set_available(status)
        self.__titl_3.set_available(status)
        self.__lang_4.set_available(status)
        self.__titl_4.set_available(status)
        self.__lang_5.set_available(status)
        self.__titl_5.set_available(status)
        self.__lang_6.set_available(status)
        self.__titl_6.set_available(status)

    def __updates_changed(self):
        """
        Update the change of storage: archive or directory
        """
        _updates_option = self.__updates.get_value()
        if _updates_option:
            self.__maxupdates.set_available(True)
            self.__maxdays.set_available(True)
        else:
            self.__maxupdates.set_available(False)
            self.__maxdays.set_available(False)

    def __ext_changed(self):
        """
        The file extension changed.
        If .php selected, we must set the PHP user session available
        """
        if self.__ext.get_value()[:4] == ".php":
            self.__phpnote.set_available(True)
        else:
            self.__phpnote.set_available(False)

    def __usecms_changed(self):
        """
        We need to use CMS or not
        If we use a CMS, the storage must be an archive
        """
        if self.__usecms.get_value():
            self.__archive.set_value(True)
        self.__target_uri = self.__cms_uri.get_value()

    def __cms_uri_changed(self):
        """
        Update the change of storage: archive or directory
        """
        self.__target_uri = self.__cms_uri.get_value()

    def __extra_page_name_changed(self):
        """
        Update the change of the extra page name
        """
        extra_page_name = self.__extra_page_name.get_value()
        if extra_page_name != "":
            config.set('paths.website-extra-page-name', extra_page_name)

    def __extra_page_changed(self):
        """
        Update the change of the extra page without extension
        """
        extra_page = self.__extra_page.get_value()
        if extra_page != "":
            config.set('paths.website-extra-page-uri', extra_page)

    def __archive_changed(self):
        """
        Update the change of storage: archive or directory
        """
        if self.__archive.get_value() is True:
            self.__target.set_extension(".tar.gz")
            self.__target.set_directory_entry(False)
        else:
            self.__target.set_directory_entry(True)
            # We don't use an archive. If usecms is True, set it to False
            if self.__usecms:
                self.__usecms.set_value(False)

    def __update_filters(self):
        """
        Update the filter list based on the selected person
        """
        gid = self.__pid.get_value()
        person = self.__db.get_person_from_gramps_id(gid)
        filter_list = utils.get_person_filters(person, include_single=False)
        self.__filter.set_filters(filter_list)

    def __filter_changed(self):
        """
        Handle filter change. If the filter is not specific to a person,
        disable the "Person" option
        """
        filter_value = self.__filter.get_value()
        if filter_value == 0: # "Entire Database" (as "include_single=False")
            self.__pid.set_available(False)
        else:
            # The other filters need a center person (assume custom ones too)
            self.__pid.set_available(True)

    def __stylesheet_changed(self):
        """
        Handles the changing nature of the stylesheet
        """
        css_opts = self.__css.get_value()
        if CSS[css_opts]["navigation"]:
            self.__navigation.set_available(True)
        else:
            self.__navigation.set_available(False)
            self.__navigation.set_value("Horizontal")

    def __graph_changed(self):
        """
        Handle enabling or disabling the ancestor graph
        """
        self.__graphgens.set_available(self.__ancestortree.get_value())

    def __gallery_changed(self):
        """
        Handles the changing nature of gallery
        """
        _gallery_option = self.__gallery.get_value()
        _create_thumbs_only_option = self.__create_thumbs_only.get_value()

        # images and media objects to be used, make all opti8ons available...
        if _gallery_option:
            self.__create_thumbs_only.set_available(True)
            self.__maxinitialimagewidth.set_available(True)
            self.__create_images_index.set_available(True)
            self.__create_thumbs_index.set_available(True)
            self.__unused.set_available(True)

            # thumbnail-sized images only...
            if _create_thumbs_only_option:
                self.__maxinitialimagewidth.set_available(False)

            # full- sized images and Media Pages will be created...
            else:
                self.__maxinitialimagewidth.set_available(True)

        # no images or media objects are to be used...
        else:
            self.__create_thumbs_only.set_available(False)
            self.__maxinitialimagewidth.set_available(False)
            self.__create_images_index.set_available(False)
            self.__create_thumbs_index.set_available(False)
            self.__unused.set_available(False)

    def __download_changed(self):
        """
        Handles the changing nature of include download page
        """
        if self.__incdownload.get_value():
            self.__nbdownload.set_available(True)
            for count in range(1, self.__max_download):
                if count <= self.__nbdownload.get_value():
                    self.__down_fname[count].set_available(True)
                    self.__dl_descr[count].set_available(True)
                else:
                    self.__down_fname[count].set_available(False)
                    self.__dl_descr[count].set_available(False)
        else:
            self.__nbdownload.set_available(False)
            for count in range(1, self.__max_download):
                if count <= self.__nbdownload.get_value():
                    self.__down_fname[count].set_available(False)
                    self.__dl_descr[count].set_available(False)
                else:
                    self.__down_fname[count].set_available(False)
                    self.__dl_descr[count].set_available(False)

    def __placemap_options(self):
        """
        Handles the changing nature of the "Place map" options
        """
        # get values for all Place Map Options tab...
        place_active = self.__placemappages.get_value()
        family_active = self.__familymappages.get_value()
        mapservice_opts = self.__mapservice.get_value()
        #google_opts = self.__googleopts.get_value()

        if place_active or family_active:
            self.__mapservice.set_available(True)
        else:
            self.__mapservice.set_available(False)

        if mapservice_opts == "StamenMap":
            self.__stamenopts.set_available(True)
        else:
            self.__stamenopts.set_available(False)

        if family_active and mapservice_opts == "Google":
            self.__googleopts.set_available(True)
        else:
            self.__googleopts.set_available(False)

        if (place_active or family_active) and mapservice_opts == "Google":
            self.__googlemapkey.set_available(True)
        else:
            self.__googlemapkey.set_available(False)

    def __add_calendar_options(self, menu):
        """
        Options on the "Calendar Options" tab.
        """
        category_name = _("Calendar Options")
        addopt = partial(menu.add_option, category_name)

        # set to today's date for use in menu, etc.
        today = Today()

        self.__usecal = BooleanOption(
            _("Do we include the web calendar ?"), False)
        self.__usecal.set_help(_('Whether to include '
                                 'a calendar for year %s' % today.get_year()))
        self.__usecal.connect('value-changed', self.__usecal_changed)
        addopt("usecal", self.__usecal)

        self.__start_dow = EnumeratedListOption(_("First day of week"), 1)
        for count in range(1, 8):
            self.__start_dow.add_item(count, _dd.long_days[count].capitalize())
        self.__start_dow.set_help(_("Select the first day of the week "
                                    "for the calendar"))
        menu.add_option(category_name, "start_dow", self.__start_dow)

        maiden_name = EnumeratedListOption(_("Birthday surname"), "own")
        maiden_name.add_item('spouse_first', _("Wives use husband's surname "
                                               "(from first family listed)"))
        maiden_name.add_item('spouse_last', _("Wives use husband's surname "
                                              "(from last family listed)"))
        maiden_name.add_item("own", _("Wives use their own surname"))
        maiden_name.set_help(_("Select married women's displayed surname"))
        menu.add_option(category_name, "maiden_name", maiden_name)
        self.__maiden_name = maiden_name

        self.__makeoneday = BooleanOption(_('Create one day event pages for'
                                            ' Year At A Glance calendar'),
                                          False)
        self.__makeoneday.set_help(_('Whether to create one day pages or not'))
        menu.add_option(category_name, 'makeoneday', self.__makeoneday)

        self.__birthdays = BooleanOption(_("Include birthdays"), True)
        self.__birthdays.set_help(_("Include birthdays in the calendar"))
        menu.add_option(category_name, "birthdays", self.__birthdays)

        self.__anniv = BooleanOption(_("Include anniversaries"), True)
        self.__anniv.set_help(_("Include anniversaries in the calendar"))
        menu.add_option(category_name, "anniversaries", self.__anniv)

        self.__death_anniv = BooleanOption(_('Include death dates'), False)
        self.__death_anniv.set_help(_('Include death anniversaries in '
                                      'the calendar'))
        menu.add_option(category_name, 'death_anniv', self.__death_anniv)

        self.__alive = BooleanOption(_("Include only living people"), True)
        self.__alive.set_help(_("Include only living people in the calendar"))
        menu.add_option(category_name, "alive", self.__alive)

        default_before = config.get('behavior.max-age-prob-alive')
        self.__after_year = NumberOption(_('Show data only after year'),
                                         (today.get_year() - default_before),
                                         0, today.get_year())
        self.__after_year.set_help(_("Show data only after this year."
                                     " Default is current year - "
                                     " 'maximum age probably alive' which is "
                                     "defined in the dates preference tab."))
        menu.add_option(category_name, 'after_year', self.__after_year)

    def __usecal_changed(self):
        """
        Do we need to choose calendar options ?
        """
        if self.__usecal.get_value():
            self.__start_dow.set_available(True)
            self.__maiden_name.set_available(True)
            self.__makeoneday.set_available(True)
            self.__birthdays.set_available(True)
            self.__anniv.set_available(True)
            self.__alive.set_available(True)
            self.__death_anniv.set_available(True)
            self.__after_year.set_available(True)
        else:
            self.__start_dow.set_available(False)
            self.__maiden_name.set_available(False)
            self.__makeoneday.set_available(False)
            self.__birthdays.set_available(False)
            self.__anniv.set_available(False)
            self.__alive.set_available(False)
            self.__death_anniv.set_available(False)
            self.__after_year.set_available(False)

# See : http://www.gramps-project.org/bugs/view.php?id = 4423

# Contraction data taken from CLDR 22.1. Only the default variant is considered.
# The languages included below are, by no means, all the languages that have
# contractions - just a sample of languages that have been supported

# At the time of writing (Feb 2013), the following languages have greater that
# 50% coverage of translation of Gramps: bg Bulgarian, ca Catalan, cs Czech, da
# Danish, de German, el Greek, en_GB, es Spanish, fi Finish, fr French, he
# Hebrew, hr Croation, hu Hungarian, it Italian, ja Japanese, lt Lithuanian, nb
# Noregian Bokmål, nn Norwegian Nynorsk, nl Dutch, pl Polish, pt_BR Portuguese
# (Brazil), pt_P Portugeuse (Portugal), ru Russian, sk Slovak, sl Slovenian, sv
# Swedish, vi Vietnamese, zh_CN Chinese.

# Key is the language (or language and country), Value is a list of
# contractions. Each contraction consists of a tuple. First element of the
# tuple is the list of characters, second element is the string to use as the
# index entry.

# The DUCET contractions (e.g. LATIN CAPIAL LETTER L, MIDDLE DOT) are ignored,
# as are the supresscontractions in some locales.

CONTRACTIONS_DICT = {
    # bg Bulgarian validSubLocales="bg_BG" no contractions
    # ca Catalan validSubLocales="ca_AD ca_ES"
    "ca" : [(("l·", "L·"), "L")],
    # Czech, validSubLocales="cs_CZ" Czech_Czech Republic
    "cs" : [(("ch", "cH", "Ch", "CH"), "CH")],
    # Danish validSubLocales="da_DK" Danish_Denmark
    "da" : [(("aa", "Aa", "AA"), "Å")],
    # de German validSubLocales="de_AT de_BE de_CH de_DE de_LI de_LU" no
    # contractions in standard collation.
    # el Greek validSubLocales="el_CY el_GR" no contractions.
    # es Spanish validSubLocales="es_419 es_AR es_BO es_CL es_CO es_CR es_CU
    # es_DO es_EA es_EC es_ES es_GQ es_GT es_HN es_IC es_MX es_NI es_PA es_PE
    # es_PH es_PR es_PY es_SV es_US es_UY es_VE" no contractions in standard
    # collation.
    # fi Finish validSubLocales="fi_FI" no contractions in default (phonebook)
    # collation.
    # fr French no collation data.
    # he Hebrew validSubLocales="he_IL" no contractions
    # hr Croation validSubLocales="hr_BA hr_HR"
    "hr" : [(("dž", "Dž"), "dž"),
            (("lj", "Lj", 'LJ'), "Ǉ"),
            (("Nj", "NJ", "nj"), "Ǌ")],
    # Hungarian hu_HU for two and three character contractions.
    "hu" : [(("cs", "Cs", "CS"), "CS"),
            (("dzs", "Dzs", "DZS"), "DZS"), # order is important
            (("dz", "Dz", "DZ"), "DZ"),
            (("gy", "Gy", "GY"), "GY"),
            (("ly", "Ly", "LY"), "LY"),
            (("ny", "Ny", "NY"), "NY"),
            (("sz", "Sz", "SZ"), "SZ"),
            (("ty", "Ty", "TY"), "TY"),
            (("zs", "Zs", "ZS"), "ZS")
           ],
    # it Italian no collation data.
    # ja Japanese unable to process the data as it is too complex.
    # lt Lithuanian no contractions.
    # Norwegian Bokmål
    "nb" : [(("aa", "Aa", "AA"), "Å")],
    # nn Norwegian Nynorsk validSubLocales="nn_NO"
    "nn" : [(("aa", "Aa", "AA"), "Å")],
    # nl Dutch no collation data.
    # pl Polish validSubLocales="pl_PL" no contractions
    # pt Portuguese no collation data.
    # ru Russian validSubLocales="ru_BY ru_KG ru_KZ ru_MD ru_RU ru_UA" no
    # contractions
    # Slovak,  validSubLocales="sk_SK" Slovak_Slovakia
    # having DZ in Slovak as a contraction was rejected in
    # http://unicode.org/cldr/trac/ticket/2968
    "sk" : [(("ch", "cH", "Ch", "CH"), "Ch")],
    # sl Slovenian validSubLocales="sl_SI" no contractions
    # sv Swedish validSubLocales="sv_AX sv_FI sv_SE" default collation is
    # "reformed" no contractions.
    # vi Vietnamese validSubLocales="vi_VN" no contractions.
    # zh Chinese validSubLocales="zh_Hans zh_Hans_CN zh_Hans_SG" no contractions
    # in Latin characters the others are too complex.
    }

    # The comment below from the glibc locale sv_SE in
    # localedata/locales/sv_SE :
    #
    # % The letter w is normally not present in the Swedish alphabet. It
    # % exists in some names in Swedish and foreign words, but is accounted
    # % for as a variant of 'v'.  Words and names with 'w' are in Swedish
    # % ordered alphabetically among the words and names with 'v'. If two
    # % words or names are only to be distinguished by 'v' or % 'w', 'v' is
    # % placed before 'w'.
    #
    # See : http://www.gramps-project.org/bugs/view.php?id = 2933
    #

# HOWEVER: the characters V and W in Swedish are not considered as a special
# case for several reasons. (1) The default collation for Swedish (called the
# 'reformed' collation type) regards the difference between 'v' and 'w' as a
# primary difference. (2) 'v' and 'w' in the 'standard' (non-default) collation
# type are not a contraction, just a case where the difference is secondary
# rather than primary. (3) There are plenty of other languages where a
# difference that is primary in other languages is secondary, and those are not
# specially handled.<|MERGE_RESOLUTION|>--- conflicted
+++ resolved
@@ -2382,22 +2382,15 @@
 
         inc_places = BooleanOption(_('Include place pages'), False)
         inc_places.set_help(
-<<<<<<< HEAD
             _('Whether or not to include the place Pages.'))
         addopt("inc_places", inc_places)
 
-        inc_uplaces = BooleanOption(_('Include unused places pages'), False)
+        inc_uplaces = BooleanOption(_('Include unused place pages'), False)
         inc_uplaces.set_help(
-            _('Whether or not to include the unused places Pages.'))
+            _('Whether or not to include the unused place Pages.'))
         addopt("inc_uplaces", inc_uplaces)
 
         inc_sources = BooleanOption(_('Include sources pages'), False)
-=======
-            _('Whether or not to include the place pages.'))
-        addopt("inc_places", inc_places)
-
-        inc_sources = BooleanOption(_('Include source pages'), False)
->>>>>>> 2516ae01
         inc_sources.set_help(
             _('Whether or not to include the source pages.'))
         addopt("inc_sources", inc_sources)
